lockfileVersion: '9.0'

settings:
  autoInstallPeers: true
  excludeLinksFromLockfile: false

importers:

  .:
    dependencies:
      '@heroicons/react':
        specifier: ^2.2.0
        version: 2.2.0(react@18.3.1)
      '@next/bundle-analyzer':
        specifier: ^15.1.3
        version: 15.1.3
      '@radix-ui/react-avatar':
        specifier: ^1.1.2
        version: 1.1.2(@types/react-dom@18.3.5(@types/react@18.3.18))(@types/react@18.3.18)(react-dom@18.3.1(react@18.3.1))(react@18.3.1)
      '@radix-ui/react-dialog':
        specifier: ^1.1.4
        version: 1.1.4(@types/react-dom@18.3.5(@types/react@18.3.18))(@types/react@18.3.18)(react-dom@18.3.1(react@18.3.1))(react@18.3.1)
      '@radix-ui/react-dropdown-menu':
        specifier: ^2.1.4
        version: 2.1.4(@types/react-dom@18.3.5(@types/react@18.3.18))(@types/react@18.3.18)(react-dom@18.3.1(react@18.3.1))(react@18.3.1)
      '@radix-ui/react-icons':
        specifier: ^1.3.2
        version: 1.3.2(react@18.3.1)
      '@radix-ui/react-portal':
        specifier: ^1.1.3
        version: 1.1.3(@types/react-dom@18.3.5(@types/react@18.3.18))(@types/react@18.3.18)(react-dom@18.3.1(react@18.3.1))(react@18.3.1)
      '@radix-ui/react-slot':
        specifier: ^1.1.1
        version: 1.1.1(@types/react@18.3.18)(react@18.3.1)
      '@radix-ui/react-toast':
        specifier: ^1.2.4
        version: 1.2.4(@types/react-dom@18.3.5(@types/react@18.3.18))(@types/react@18.3.18)(react-dom@18.3.1(react@18.3.1))(react@18.3.1)
      '@types/web-bluetooth':
        specifier: ^0.0.20
        version: 0.0.20
      axios:
        specifier: ^1.7.9
        version: 1.7.9
      class-variance-authority:
        specifier: ^0.7.1
        version: 0.7.1
      clsx:
        specifier: ^2.1.1
        version: 2.1.1
      discord-rich-presence:
        specifier: ^0.0.8
        version: 0.0.8
      discord-rpc:
        specifier: ^4.0.1
        version: 4.0.1
      fast-average-color:
        specifier: ^9.4.0
        version: 9.4.0
      file-saver:
        specifier: ^2.0.5
        version: 2.0.5
      framer-motion:
        specifier: ^11.15.0
        version: 11.15.0(react-dom@18.3.1(react@18.3.1))(react@18.3.1)
      idb:
        specifier: ^8.0.1
        version: 8.0.1
      lodash:
        specifier: ^4.17.21
        version: 4.17.21
      lucide-react:
        specifier: ^0.441.0
        version: 0.441.0(react@18.3.1)
      music-app:
        specifier: 'file:'
        version: file:(@babel/core@7.26.0)(@types/react-dom@18.3.5(@types/react@18.3.18))(@types/react@18.3.18)(tailwindcss@3.4.17)(webpack@5.97.1)
      next:
        specifier: 14.2.21
        version: 14.2.21(@babel/core@7.26.0)(react-dom@18.3.1(react@18.3.1))(react@18.3.1)
      next-pwa:
        specifier: ^5.6.0
        version: 5.6.0(@babel/core@7.26.0)(next@14.2.21(@babel/core@7.26.0)(react-dom@18.3.1(react@18.3.1))(react@18.3.1))(webpack@5.97.1)
      node-vibrant:
        specifier: 3.2.1-alpha.1
        version: 3.2.1-alpha.1
      pako:
        specifier: ^2.1.0
        version: 2.1.0
      path:
        specifier: ^0.12.7
        version: 0.12.7
      react:
        specifier: ^18.3.1
        version: 18.3.1
      react-beautiful-dnd:
        specifier: ^13.1.1
        version: 13.1.1(react-dom@18.3.1(react@18.3.1))(react@18.3.1)
      react-dom:
        specifier: ^18.3.1
        version: 18.3.1(react@18.3.1)
      react-palette:
        specifier: ^1.0.2
        version: 1.0.2(react-dom@18.3.1(react@18.3.1))(react@18.3.1)
      react-resizable:
        specifier: ^3.0.5
        version: 3.0.5(react-dom@18.3.1(react@18.3.1))(react@18.3.1)
      react-responsive:
        specifier: ^10.0.0
        version: 10.0.0(react@18.3.1)
      react-toastify:
        specifier: ^11.0.2
        version: 11.0.2(react-dom@18.3.1(react@18.3.1))(react@18.3.1)
      simplebar:
        specifier: ^6.3.0
        version: 6.3.0
      simplebar-core:
        specifier: ^1.3.0
        version: 1.3.0
      simplebar-react:
        specifier: ^3.3.0
        version: 3.3.0(react@18.3.1)
      tailwind-merge:
        specifier: ^2.6.0
        version: 2.6.0
      tailwindcss-animate:
        specifier: ^1.0.7
        version: 1.0.7(tailwindcss@3.4.17)
      uuid:
        specifier: ^11.0.3
        version: 11.0.3
      web-bluetooth-utils:
        specifier: ^1.1.1
        version: 1.1.1
    devDependencies:
      '@shadcn/ui':
        specifier: ^0.0.4
        version: 0.0.4
      '@types/discord-rpc':
        specifier: ^4.0.8
        version: 4.0.8
      '@types/file-saver':
        specifier: ^2.0.7
        version: 2.0.7
      '@types/lodash':
        specifier: ^4.17.13
        version: 4.17.13
      '@types/node':
        specifier: ^20.17.11
        version: 20.17.11
      '@types/react':
        specifier: ^18.3.18
        version: 18.3.18
      '@types/react-dom':
        specifier: ^18.3.5
        version: 18.3.5(@types/react@18.3.18)
      '@types/simplebar':
        specifier: ^5.3.3
        version: 5.3.3
      eslint:
        specifier: ^8.57.1
        version: 8.57.1
      eslint-config-next:
        specifier: 14.2.11
        version: 14.2.11(eslint@8.57.1)(typescript@5.7.2)
      postcss:
        specifier: ^8.4.49
        version: 8.4.49
      tailwindcss:
        specifier: ^3.4.17
        version: 3.4.17
      typescript:
        specifier: ^5.7.2
        version: 5.7.2

packages:

  '@alloc/quick-lru@5.2.0':
    resolution: {integrity: sha512-UrcABB+4bUrFABwbluTIBErXwvbsU/V7TZWfmbgJfbkwiBuziS9gxdODUyuiecfdGQ85jglMW6juS3+z5TsKLw==}
    engines: {node: '>=10'}

  '@ampproject/remapping@2.3.0':
    resolution: {integrity: sha512-30iZtAPgz+LTIYoeivqYo853f02jBYSd5uGnGpkFV0M3xOt9aN73erkgYAmZU43x4VfqcnLxW9Kpg3R5LC4YYw==}
    engines: {node: '>=6.0.0'}

  '@apideck/better-ajv-errors@0.3.6':
    resolution: {integrity: sha512-P+ZygBLZtkp0qqOAJJVX4oX/sFo5JR3eBWwwuqHHhK0GIgQOKWrAfiAaWX0aArHkRWHMuggFEgAZNxVPwPZYaA==}
    engines: {node: '>=10'}
    peerDependencies:
      ajv: '>=8'

  '@babel/code-frame@7.26.2':
    resolution: {integrity: sha512-RJlIHRueQgwWitWgF8OdFYGZX328Ax5BCemNGlqHfplnRT9ESi8JkFlvaVYbS+UubVY6dpv87Fs2u5M29iNFVQ==}
    engines: {node: '>=6.9.0'}

  '@babel/compat-data@7.26.3':
    resolution: {integrity: sha512-nHIxvKPniQXpmQLb0vhY3VaFb3S0YrTAwpOWJZh1wn3oJPjJk9Asva204PsBdmAE8vpzfHudT8DB0scYvy9q0g==}
    engines: {node: '>=6.9.0'}

  '@babel/core@7.26.0':
    resolution: {integrity: sha512-i1SLeK+DzNnQ3LL/CswPCa/E5u4lh1k6IAEphON8F+cXt0t9euTshDru0q7/IqMa1PMPz5RnHuHscF8/ZJsStg==}
    engines: {node: '>=6.9.0'}

  '@babel/generator@7.26.3':
    resolution: {integrity: sha512-6FF/urZvD0sTeO7k6/B15pMLC4CHUv1426lzr3N01aHJTl046uCAh9LXW/fzeXXjPNCJ6iABW5XaWOsIZB93aQ==}
    engines: {node: '>=6.9.0'}

  '@babel/helper-annotate-as-pure@7.25.9':
    resolution: {integrity: sha512-gv7320KBUFJz1RnylIg5WWYPRXKZ884AGkYpgpWW02TH66Dl+HaC1t1CKd0z3R4b6hdYEcmrNZHUmfCP+1u3/g==}
    engines: {node: '>=6.9.0'}

  '@babel/helper-compilation-targets@7.25.9':
    resolution: {integrity: sha512-j9Db8Suy6yV/VHa4qzrj9yZfZxhLWQdVnRlXxmKLYlhWUVB1sB2G5sxuWYXk/whHD9iW76PmNzxZ4UCnTQTVEQ==}
    engines: {node: '>=6.9.0'}

  '@babel/helper-create-class-features-plugin@7.25.9':
    resolution: {integrity: sha512-UTZQMvt0d/rSz6KI+qdu7GQze5TIajwTS++GUozlw8VBJDEOAqSXwm1WvmYEZwqdqSGQshRocPDqrt4HBZB3fQ==}
    engines: {node: '>=6.9.0'}
    peerDependencies:
      '@babel/core': ^7.0.0

  '@babel/helper-create-regexp-features-plugin@7.26.3':
    resolution: {integrity: sha512-G7ZRb40uUgdKOQqPLjfD12ZmGA54PzqDFUv2BKImnC9QIfGhIHKvVML0oN8IUiDq4iRqpq74ABpvOaerfWdong==}
    engines: {node: '>=6.9.0'}
    peerDependencies:
      '@babel/core': ^7.0.0

  '@babel/helper-define-polyfill-provider@0.6.3':
    resolution: {integrity: sha512-HK7Bi+Hj6H+VTHA3ZvBis7V/6hu9QuTrnMXNybfUf2iiuU/N97I8VjB+KbhFF8Rld/Lx5MzoCwPCpPjfK+n8Cg==}
    peerDependencies:
      '@babel/core': ^7.4.0 || ^8.0.0-0 <8.0.0

  '@babel/helper-member-expression-to-functions@7.25.9':
    resolution: {integrity: sha512-wbfdZ9w5vk0C0oyHqAJbc62+vet5prjj01jjJ8sKn3j9h3MQQlflEdXYvuqRWjHnM12coDEqiC1IRCi0U/EKwQ==}
    engines: {node: '>=6.9.0'}

  '@babel/helper-module-imports@7.25.9':
    resolution: {integrity: sha512-tnUA4RsrmflIM6W6RFTLFSXITtl0wKjgpnLgXyowocVPrbYrLUXSBXDgTs8BlbmIzIdlBySRQjINYs2BAkiLtw==}
    engines: {node: '>=6.9.0'}

  '@babel/helper-module-transforms@7.26.0':
    resolution: {integrity: sha512-xO+xu6B5K2czEnQye6BHA7DolFFmS3LB7stHZFaOLb1pAwO1HWLS8fXA+eh0A2yIvltPVmx3eNNDBJA2SLHXFw==}
    engines: {node: '>=6.9.0'}
    peerDependencies:
      '@babel/core': ^7.0.0

  '@babel/helper-optimise-call-expression@7.25.9':
    resolution: {integrity: sha512-FIpuNaz5ow8VyrYcnXQTDRGvV6tTjkNtCK/RYNDXGSLlUD6cBuQTSw43CShGxjvfBTfcUA/r6UhUCbtYqkhcuQ==}
    engines: {node: '>=6.9.0'}

  '@babel/helper-plugin-utils@7.25.9':
    resolution: {integrity: sha512-kSMlyUVdWe25rEsRGviIgOWnoT/nfABVWlqt9N19/dIPWViAOW2s9wznP5tURbs/IDuNk4gPy3YdYRgH3uxhBw==}
    engines: {node: '>=6.9.0'}

  '@babel/helper-remap-async-to-generator@7.25.9':
    resolution: {integrity: sha512-IZtukuUeBbhgOcaW2s06OXTzVNJR0ybm4W5xC1opWFFJMZbwRj5LCk+ByYH7WdZPZTt8KnFwA8pvjN2yqcPlgw==}
    engines: {node: '>=6.9.0'}
    peerDependencies:
      '@babel/core': ^7.0.0

  '@babel/helper-replace-supers@7.25.9':
    resolution: {integrity: sha512-IiDqTOTBQy0sWyeXyGSC5TBJpGFXBkRynjBeXsvbhQFKj2viwJC76Epz35YLU1fpe/Am6Vppb7W7zM4fPQzLsQ==}
    engines: {node: '>=6.9.0'}
    peerDependencies:
      '@babel/core': ^7.0.0

  '@babel/helper-skip-transparent-expression-wrappers@7.25.9':
    resolution: {integrity: sha512-K4Du3BFa3gvyhzgPcntrkDgZzQaq6uozzcpGbOO1OEJaI+EJdqWIMTLgFgQf6lrfiDFo5FU+BxKepI9RmZqahA==}
    engines: {node: '>=6.9.0'}

  '@babel/helper-string-parser@7.25.9':
    resolution: {integrity: sha512-4A/SCr/2KLd5jrtOMFzaKjVtAei3+2r/NChoBNoZ3EyP/+GlhoaEGoWOZUmFmoITP7zOJyHIMm+DYRd8o3PvHA==}
    engines: {node: '>=6.9.0'}

  '@babel/helper-validator-identifier@7.25.9':
    resolution: {integrity: sha512-Ed61U6XJc3CVRfkERJWDz4dJwKe7iLmmJsbOGu9wSloNSFttHV0I8g6UAgb7qnK5ly5bGLPd4oXZlxCdANBOWQ==}
    engines: {node: '>=6.9.0'}

  '@babel/helper-validator-option@7.25.9':
    resolution: {integrity: sha512-e/zv1co8pp55dNdEcCynfj9X7nyUKUXoUEwfXqaZt0omVOmDe9oOTdKStH4GmAw6zxMFs50ZayuMfHDKlO7Tfw==}
    engines: {node: '>=6.9.0'}

  '@babel/helper-wrap-function@7.25.9':
    resolution: {integrity: sha512-ETzz9UTjQSTmw39GboatdymDq4XIQbR8ySgVrylRhPOFpsd+JrKHIuF0de7GCWmem+T4uC5z7EZguod7Wj4A4g==}
    engines: {node: '>=6.9.0'}

  '@babel/helpers@7.26.0':
    resolution: {integrity: sha512-tbhNuIxNcVb21pInl3ZSjksLCvgdZy9KwJ8brv993QtIVKJBBkYXz4q4ZbAv31GdnC+R90np23L5FbEBlthAEw==}
    engines: {node: '>=6.9.0'}

  '@babel/parser@7.26.3':
    resolution: {integrity: sha512-WJ/CvmY8Mea8iDXo6a7RK2wbmJITT5fN3BEkRuFlxVyNx8jOKIIhmC4fSkTcPcf8JyavbBwIe6OpiCOBXt/IcA==}
    engines: {node: '>=6.0.0'}
    hasBin: true

  '@babel/plugin-bugfix-firefox-class-in-computed-class-key@7.25.9':
    resolution: {integrity: sha512-ZkRyVkThtxQ/J6nv3JFYv1RYY+JT5BvU0y3k5bWrmuG4woXypRa4PXmm9RhOwodRkYFWqC0C0cqcJ4OqR7kW+g==}
    engines: {node: '>=6.9.0'}
    peerDependencies:
      '@babel/core': ^7.0.0

  '@babel/plugin-bugfix-safari-class-field-initializer-scope@7.25.9':
    resolution: {integrity: sha512-MrGRLZxLD/Zjj0gdU15dfs+HH/OXvnw/U4jJD8vpcP2CJQapPEv1IWwjc/qMg7ItBlPwSv1hRBbb7LeuANdcnw==}
    engines: {node: '>=6.9.0'}
    peerDependencies:
      '@babel/core': ^7.0.0

  '@babel/plugin-bugfix-safari-id-destructuring-collision-in-function-expression@7.25.9':
    resolution: {integrity: sha512-2qUwwfAFpJLZqxd02YW9btUCZHl+RFvdDkNfZwaIJrvB8Tesjsk8pEQkTvGwZXLqXUx/2oyY3ySRhm6HOXuCug==}
    engines: {node: '>=6.9.0'}
    peerDependencies:
      '@babel/core': ^7.0.0

  '@babel/plugin-bugfix-v8-spread-parameters-in-optional-chaining@7.25.9':
    resolution: {integrity: sha512-6xWgLZTJXwilVjlnV7ospI3xi+sl8lN8rXXbBD6vYn3UYDlGsag8wrZkKcSI8G6KgqKP7vNFaDgeDnfAABq61g==}
    engines: {node: '>=6.9.0'}
    peerDependencies:
      '@babel/core': ^7.13.0

  '@babel/plugin-bugfix-v8-static-class-fields-redefine-readonly@7.25.9':
    resolution: {integrity: sha512-aLnMXYPnzwwqhYSCyXfKkIkYgJ8zv9RK+roo9DkTXz38ynIhd9XCbN08s3MGvqL2MYGVUGdRQLL/JqBIeJhJBg==}
    engines: {node: '>=6.9.0'}
    peerDependencies:
      '@babel/core': ^7.0.0

  '@babel/plugin-proposal-private-property-in-object@7.21.0-placeholder-for-preset-env.2':
    resolution: {integrity: sha512-SOSkfJDddaM7mak6cPEpswyTRnuRltl429hMraQEglW+OkovnCzsiszTmsrlY//qLFjCpQDFRvjdm2wA5pPm9w==}
    engines: {node: '>=6.9.0'}
    peerDependencies:
      '@babel/core': ^7.0.0-0

  '@babel/plugin-syntax-import-assertions@7.26.0':
    resolution: {integrity: sha512-QCWT5Hh830hK5EQa7XzuqIkQU9tT/whqbDz7kuaZMHFl1inRRg7JnuAEOQ0Ur0QUl0NufCk1msK2BeY79Aj/eg==}
    engines: {node: '>=6.9.0'}
    peerDependencies:
      '@babel/core': ^7.0.0-0

  '@babel/plugin-syntax-import-attributes@7.26.0':
    resolution: {integrity: sha512-e2dttdsJ1ZTpi3B9UYGLw41hifAubg19AtCu/2I/F1QNVclOBr1dYpTdmdyZ84Xiz43BS/tCUkMAZNLv12Pi+A==}
    engines: {node: '>=6.9.0'}
    peerDependencies:
      '@babel/core': ^7.0.0-0

  '@babel/plugin-syntax-unicode-sets-regex@7.18.6':
    resolution: {integrity: sha512-727YkEAPwSIQTv5im8QHz3upqp92JTWhidIC81Tdx4VJYIte/VndKf1qKrfnnhPLiPghStWfvC/iFaMCQu7Nqg==}
    engines: {node: '>=6.9.0'}
    peerDependencies:
      '@babel/core': ^7.0.0

  '@babel/plugin-transform-arrow-functions@7.25.9':
    resolution: {integrity: sha512-6jmooXYIwn9ca5/RylZADJ+EnSxVUS5sjeJ9UPk6RWRzXCmOJCy6dqItPJFpw2cuCangPK4OYr5uhGKcmrm5Qg==}
    engines: {node: '>=6.9.0'}
    peerDependencies:
      '@babel/core': ^7.0.0-0

  '@babel/plugin-transform-async-generator-functions@7.25.9':
    resolution: {integrity: sha512-RXV6QAzTBbhDMO9fWwOmwwTuYaiPbggWQ9INdZqAYeSHyG7FzQ+nOZaUUjNwKv9pV3aE4WFqFm1Hnbci5tBCAw==}
    engines: {node: '>=6.9.0'}
    peerDependencies:
      '@babel/core': ^7.0.0-0

  '@babel/plugin-transform-async-to-generator@7.25.9':
    resolution: {integrity: sha512-NT7Ejn7Z/LjUH0Gv5KsBCxh7BH3fbLTV0ptHvpeMvrt3cPThHfJfst9Wrb7S8EvJ7vRTFI7z+VAvFVEQn/m5zQ==}
    engines: {node: '>=6.9.0'}
    peerDependencies:
      '@babel/core': ^7.0.0-0

  '@babel/plugin-transform-block-scoped-functions@7.25.9':
    resolution: {integrity: sha512-toHc9fzab0ZfenFpsyYinOX0J/5dgJVA2fm64xPewu7CoYHWEivIWKxkK2rMi4r3yQqLnVmheMXRdG+k239CgA==}
    engines: {node: '>=6.9.0'}
    peerDependencies:
      '@babel/core': ^7.0.0-0

  '@babel/plugin-transform-block-scoping@7.25.9':
    resolution: {integrity: sha512-1F05O7AYjymAtqbsFETboN1NvBdcnzMerO+zlMyJBEz6WkMdejvGWw9p05iTSjC85RLlBseHHQpYaM4gzJkBGg==}
    engines: {node: '>=6.9.0'}
    peerDependencies:
      '@babel/core': ^7.0.0-0

  '@babel/plugin-transform-class-properties@7.25.9':
    resolution: {integrity: sha512-bbMAII8GRSkcd0h0b4X+36GksxuheLFjP65ul9w6C3KgAamI3JqErNgSrosX6ZPj+Mpim5VvEbawXxJCyEUV3Q==}
    engines: {node: '>=6.9.0'}
    peerDependencies:
      '@babel/core': ^7.0.0-0

  '@babel/plugin-transform-class-static-block@7.26.0':
    resolution: {integrity: sha512-6J2APTs7BDDm+UMqP1useWqhcRAXo0WIoVj26N7kPFB6S73Lgvyka4KTZYIxtgYXiN5HTyRObA72N2iu628iTQ==}
    engines: {node: '>=6.9.0'}
    peerDependencies:
      '@babel/core': ^7.12.0

  '@babel/plugin-transform-classes@7.25.9':
    resolution: {integrity: sha512-mD8APIXmseE7oZvZgGABDyM34GUmK45Um2TXiBUt7PnuAxrgoSVf123qUzPxEr/+/BHrRn5NMZCdE2m/1F8DGg==}
    engines: {node: '>=6.9.0'}
    peerDependencies:
      '@babel/core': ^7.0.0-0

  '@babel/plugin-transform-computed-properties@7.25.9':
    resolution: {integrity: sha512-HnBegGqXZR12xbcTHlJ9HGxw1OniltT26J5YpfruGqtUHlz/xKf/G2ak9e+t0rVqrjXa9WOhvYPz1ERfMj23AA==}
    engines: {node: '>=6.9.0'}
    peerDependencies:
      '@babel/core': ^7.0.0-0

  '@babel/plugin-transform-destructuring@7.25.9':
    resolution: {integrity: sha512-WkCGb/3ZxXepmMiX101nnGiU+1CAdut8oHyEOHxkKuS1qKpU2SMXE2uSvfz8PBuLd49V6LEsbtyPhWC7fnkgvQ==}
    engines: {node: '>=6.9.0'}
    peerDependencies:
      '@babel/core': ^7.0.0-0

  '@babel/plugin-transform-dotall-regex@7.25.9':
    resolution: {integrity: sha512-t7ZQ7g5trIgSRYhI9pIJtRl64KHotutUJsh4Eze5l7olJv+mRSg4/MmbZ0tv1eeqRbdvo/+trvJD/Oc5DmW2cA==}
    engines: {node: '>=6.9.0'}
    peerDependencies:
      '@babel/core': ^7.0.0-0

  '@babel/plugin-transform-duplicate-keys@7.25.9':
    resolution: {integrity: sha512-LZxhJ6dvBb/f3x8xwWIuyiAHy56nrRG3PeYTpBkkzkYRRQ6tJLu68lEF5VIqMUZiAV7a8+Tb78nEoMCMcqjXBw==}
    engines: {node: '>=6.9.0'}
    peerDependencies:
      '@babel/core': ^7.0.0-0

  '@babel/plugin-transform-duplicate-named-capturing-groups-regex@7.25.9':
    resolution: {integrity: sha512-0UfuJS0EsXbRvKnwcLjFtJy/Sxc5J5jhLHnFhy7u4zih97Hz6tJkLU+O+FMMrNZrosUPxDi6sYxJ/EA8jDiAog==}
    engines: {node: '>=6.9.0'}
    peerDependencies:
      '@babel/core': ^7.0.0

  '@babel/plugin-transform-dynamic-import@7.25.9':
    resolution: {integrity: sha512-GCggjexbmSLaFhqsojeugBpeaRIgWNTcgKVq/0qIteFEqY2A+b9QidYadrWlnbWQUrW5fn+mCvf3tr7OeBFTyg==}
    engines: {node: '>=6.9.0'}
    peerDependencies:
      '@babel/core': ^7.0.0-0

  '@babel/plugin-transform-exponentiation-operator@7.26.3':
    resolution: {integrity: sha512-7CAHcQ58z2chuXPWblnn1K6rLDnDWieghSOEmqQsrBenH0P9InCUtOJYD89pvngljmZlJcz3fcmgYsXFNGa1ZQ==}
    engines: {node: '>=6.9.0'}
    peerDependencies:
      '@babel/core': ^7.0.0-0

  '@babel/plugin-transform-export-namespace-from@7.25.9':
    resolution: {integrity: sha512-2NsEz+CxzJIVOPx2o9UsW1rXLqtChtLoVnwYHHiB04wS5sgn7mrV45fWMBX0Kk+ub9uXytVYfNP2HjbVbCB3Ww==}
    engines: {node: '>=6.9.0'}
    peerDependencies:
      '@babel/core': ^7.0.0-0

  '@babel/plugin-transform-for-of@7.25.9':
    resolution: {integrity: sha512-LqHxduHoaGELJl2uhImHwRQudhCM50pT46rIBNvtT/Oql3nqiS3wOwP+5ten7NpYSXrrVLgtZU3DZmPtWZo16A==}
    engines: {node: '>=6.9.0'}
    peerDependencies:
      '@babel/core': ^7.0.0-0

  '@babel/plugin-transform-function-name@7.25.9':
    resolution: {integrity: sha512-8lP+Yxjv14Vc5MuWBpJsoUCd3hD6V9DgBon2FVYL4jJgbnVQ9fTgYmonchzZJOVNgzEgbxp4OwAf6xz6M/14XA==}
    engines: {node: '>=6.9.0'}
    peerDependencies:
      '@babel/core': ^7.0.0-0

  '@babel/plugin-transform-json-strings@7.25.9':
    resolution: {integrity: sha512-xoTMk0WXceiiIvsaquQQUaLLXSW1KJ159KP87VilruQm0LNNGxWzahxSS6T6i4Zg3ezp4vA4zuwiNUR53qmQAw==}
    engines: {node: '>=6.9.0'}
    peerDependencies:
      '@babel/core': ^7.0.0-0

  '@babel/plugin-transform-literals@7.25.9':
    resolution: {integrity: sha512-9N7+2lFziW8W9pBl2TzaNht3+pgMIRP74zizeCSrtnSKVdUl8mAjjOP2OOVQAfZ881P2cNjDj1uAMEdeD50nuQ==}
    engines: {node: '>=6.9.0'}
    peerDependencies:
      '@babel/core': ^7.0.0-0

  '@babel/plugin-transform-logical-assignment-operators@7.25.9':
    resolution: {integrity: sha512-wI4wRAzGko551Y8eVf6iOY9EouIDTtPb0ByZx+ktDGHwv6bHFimrgJM/2T021txPZ2s4c7bqvHbd+vXG6K948Q==}
    engines: {node: '>=6.9.0'}
    peerDependencies:
      '@babel/core': ^7.0.0-0

  '@babel/plugin-transform-member-expression-literals@7.25.9':
    resolution: {integrity: sha512-PYazBVfofCQkkMzh2P6IdIUaCEWni3iYEerAsRWuVd8+jlM1S9S9cz1dF9hIzyoZ8IA3+OwVYIp9v9e+GbgZhA==}
    engines: {node: '>=6.9.0'}
    peerDependencies:
      '@babel/core': ^7.0.0-0

  '@babel/plugin-transform-modules-amd@7.25.9':
    resolution: {integrity: sha512-g5T11tnI36jVClQlMlt4qKDLlWnG5pP9CSM4GhdRciTNMRgkfpo5cR6b4rGIOYPgRRuFAvwjPQ/Yk+ql4dyhbw==}
    engines: {node: '>=6.9.0'}
    peerDependencies:
      '@babel/core': ^7.0.0-0

  '@babel/plugin-transform-modules-commonjs@7.26.3':
    resolution: {integrity: sha512-MgR55l4q9KddUDITEzEFYn5ZsGDXMSsU9E+kh7fjRXTIC3RHqfCo8RPRbyReYJh44HQ/yomFkqbOFohXvDCiIQ==}
    engines: {node: '>=6.9.0'}
    peerDependencies:
      '@babel/core': ^7.0.0-0

  '@babel/plugin-transform-modules-systemjs@7.25.9':
    resolution: {integrity: sha512-hyss7iIlH/zLHaehT+xwiymtPOpsiwIIRlCAOwBB04ta5Tt+lNItADdlXw3jAWZ96VJ2jlhl/c+PNIQPKNfvcA==}
    engines: {node: '>=6.9.0'}
    peerDependencies:
      '@babel/core': ^7.0.0-0

  '@babel/plugin-transform-modules-umd@7.25.9':
    resolution: {integrity: sha512-bS9MVObUgE7ww36HEfwe6g9WakQ0KF07mQF74uuXdkoziUPfKyu/nIm663kz//e5O1nPInPFx36z7WJmJ4yNEw==}
    engines: {node: '>=6.9.0'}
    peerDependencies:
      '@babel/core': ^7.0.0-0

  '@babel/plugin-transform-named-capturing-groups-regex@7.25.9':
    resolution: {integrity: sha512-oqB6WHdKTGl3q/ItQhpLSnWWOpjUJLsOCLVyeFgeTktkBSCiurvPOsyt93gibI9CmuKvTUEtWmG5VhZD+5T/KA==}
    engines: {node: '>=6.9.0'}
    peerDependencies:
      '@babel/core': ^7.0.0

  '@babel/plugin-transform-new-target@7.25.9':
    resolution: {integrity: sha512-U/3p8X1yCSoKyUj2eOBIx3FOn6pElFOKvAAGf8HTtItuPyB+ZeOqfn+mvTtg9ZlOAjsPdK3ayQEjqHjU/yLeVQ==}
    engines: {node: '>=6.9.0'}
    peerDependencies:
      '@babel/core': ^7.0.0-0

  '@babel/plugin-transform-nullish-coalescing-operator@7.25.9':
    resolution: {integrity: sha512-ENfftpLZw5EItALAD4WsY/KUWvhUlZndm5GC7G3evUsVeSJB6p0pBeLQUnRnBCBx7zV0RKQjR9kCuwrsIrjWog==}
    engines: {node: '>=6.9.0'}
    peerDependencies:
      '@babel/core': ^7.0.0-0

  '@babel/plugin-transform-numeric-separator@7.25.9':
    resolution: {integrity: sha512-TlprrJ1GBZ3r6s96Yq8gEQv82s8/5HnCVHtEJScUj90thHQbwe+E5MLhi2bbNHBEJuzrvltXSru+BUxHDoog7Q==}
    engines: {node: '>=6.9.0'}
    peerDependencies:
      '@babel/core': ^7.0.0-0

  '@babel/plugin-transform-object-rest-spread@7.25.9':
    resolution: {integrity: sha512-fSaXafEE9CVHPweLYw4J0emp1t8zYTXyzN3UuG+lylqkvYd7RMrsOQ8TYx5RF231be0vqtFC6jnx3UmpJmKBYg==}
    engines: {node: '>=6.9.0'}
    peerDependencies:
      '@babel/core': ^7.0.0-0

  '@babel/plugin-transform-object-super@7.25.9':
    resolution: {integrity: sha512-Kj/Gh+Rw2RNLbCK1VAWj2U48yxxqL2x0k10nPtSdRa0O2xnHXalD0s+o1A6a0W43gJ00ANo38jxkQreckOzv5A==}
    engines: {node: '>=6.9.0'}
    peerDependencies:
      '@babel/core': ^7.0.0-0

  '@babel/plugin-transform-optional-catch-binding@7.25.9':
    resolution: {integrity: sha512-qM/6m6hQZzDcZF3onzIhZeDHDO43bkNNlOX0i8n3lR6zLbu0GN2d8qfM/IERJZYauhAHSLHy39NF0Ctdvcid7g==}
    engines: {node: '>=6.9.0'}
    peerDependencies:
      '@babel/core': ^7.0.0-0

  '@babel/plugin-transform-optional-chaining@7.25.9':
    resolution: {integrity: sha512-6AvV0FsLULbpnXeBjrY4dmWF8F7gf8QnvTEoO/wX/5xm/xE1Xo8oPuD3MPS+KS9f9XBEAWN7X1aWr4z9HdOr7A==}
    engines: {node: '>=6.9.0'}
    peerDependencies:
      '@babel/core': ^7.0.0-0

  '@babel/plugin-transform-parameters@7.25.9':
    resolution: {integrity: sha512-wzz6MKwpnshBAiRmn4jR8LYz/g8Ksg0o80XmwZDlordjwEk9SxBzTWC7F5ef1jhbrbOW2DJ5J6ayRukrJmnr0g==}
    engines: {node: '>=6.9.0'}
    peerDependencies:
      '@babel/core': ^7.0.0-0

  '@babel/plugin-transform-private-methods@7.25.9':
    resolution: {integrity: sha512-D/JUozNpQLAPUVusvqMxyvjzllRaF8/nSrP1s2YGQT/W4LHK4xxsMcHjhOGTS01mp9Hda8nswb+FblLdJornQw==}
    engines: {node: '>=6.9.0'}
    peerDependencies:
      '@babel/core': ^7.0.0-0

  '@babel/plugin-transform-private-property-in-object@7.25.9':
    resolution: {integrity: sha512-Evf3kcMqzXA3xfYJmZ9Pg1OvKdtqsDMSWBDzZOPLvHiTt36E75jLDQo5w1gtRU95Q4E5PDttrTf25Fw8d/uWLw==}
    engines: {node: '>=6.9.0'}
    peerDependencies:
      '@babel/core': ^7.0.0-0

  '@babel/plugin-transform-property-literals@7.25.9':
    resolution: {integrity: sha512-IvIUeV5KrS/VPavfSM/Iu+RE6llrHrYIKY1yfCzyO/lMXHQ+p7uGhonmGVisv6tSBSVgWzMBohTcvkC9vQcQFA==}
    engines: {node: '>=6.9.0'}
    peerDependencies:
      '@babel/core': ^7.0.0-0

  '@babel/plugin-transform-regenerator@7.25.9':
    resolution: {integrity: sha512-vwDcDNsgMPDGP0nMqzahDWE5/MLcX8sv96+wfX7as7LoF/kr97Bo/7fI00lXY4wUXYfVmwIIyG80fGZ1uvt2qg==}
    engines: {node: '>=6.9.0'}
    peerDependencies:
      '@babel/core': ^7.0.0-0

  '@babel/plugin-transform-regexp-modifiers@7.26.0':
    resolution: {integrity: sha512-vN6saax7lrA2yA/Pak3sCxuD6F5InBjn9IcrIKQPjpsLvuHYLVroTxjdlVRHjjBWxKOqIwpTXDkOssYT4BFdRw==}
    engines: {node: '>=6.9.0'}
    peerDependencies:
      '@babel/core': ^7.0.0

  '@babel/plugin-transform-reserved-words@7.25.9':
    resolution: {integrity: sha512-7DL7DKYjn5Su++4RXu8puKZm2XBPHyjWLUidaPEkCUBbE7IPcsrkRHggAOOKydH1dASWdcUBxrkOGNxUv5P3Jg==}
    engines: {node: '>=6.9.0'}
    peerDependencies:
      '@babel/core': ^7.0.0-0

  '@babel/plugin-transform-shorthand-properties@7.25.9':
    resolution: {integrity: sha512-MUv6t0FhO5qHnS/W8XCbHmiRWOphNufpE1IVxhK5kuN3Td9FT1x4rx4K42s3RYdMXCXpfWkGSbCSd0Z64xA7Ng==}
    engines: {node: '>=6.9.0'}
    peerDependencies:
      '@babel/core': ^7.0.0-0

  '@babel/plugin-transform-spread@7.25.9':
    resolution: {integrity: sha512-oNknIB0TbURU5pqJFVbOOFspVlrpVwo2H1+HUIsVDvp5VauGGDP1ZEvO8Nn5xyMEs3dakajOxlmkNW7kNgSm6A==}
    engines: {node: '>=6.9.0'}
    peerDependencies:
      '@babel/core': ^7.0.0-0

  '@babel/plugin-transform-sticky-regex@7.25.9':
    resolution: {integrity: sha512-WqBUSgeVwucYDP9U/xNRQam7xV8W5Zf+6Eo7T2SRVUFlhRiMNFdFz58u0KZmCVVqs2i7SHgpRnAhzRNmKfi2uA==}
    engines: {node: '>=6.9.0'}
    peerDependencies:
      '@babel/core': ^7.0.0-0

  '@babel/plugin-transform-template-literals@7.25.9':
    resolution: {integrity: sha512-o97AE4syN71M/lxrCtQByzphAdlYluKPDBzDVzMmfCobUjjhAryZV0AIpRPrxN0eAkxXO6ZLEScmt+PNhj2OTw==}
    engines: {node: '>=6.9.0'}
    peerDependencies:
      '@babel/core': ^7.0.0-0

  '@babel/plugin-transform-typeof-symbol@7.25.9':
    resolution: {integrity: sha512-v61XqUMiueJROUv66BVIOi0Fv/CUuZuZMl5NkRoCVxLAnMexZ0A3kMe7vvZ0nulxMuMp0Mk6S5hNh48yki08ZA==}
    engines: {node: '>=6.9.0'}
    peerDependencies:
      '@babel/core': ^7.0.0-0

  '@babel/plugin-transform-unicode-escapes@7.25.9':
    resolution: {integrity: sha512-s5EDrE6bW97LtxOcGj1Khcx5AaXwiMmi4toFWRDP9/y0Woo6pXC+iyPu/KuhKtfSrNFd7jJB+/fkOtZy6aIC6Q==}
    engines: {node: '>=6.9.0'}
    peerDependencies:
      '@babel/core': ^7.0.0-0

  '@babel/plugin-transform-unicode-property-regex@7.25.9':
    resolution: {integrity: sha512-Jt2d8Ga+QwRluxRQ307Vlxa6dMrYEMZCgGxoPR8V52rxPyldHu3hdlHspxaqYmE7oID5+kB+UKUB/eWS+DkkWg==}
    engines: {node: '>=6.9.0'}
    peerDependencies:
      '@babel/core': ^7.0.0-0

  '@babel/plugin-transform-unicode-regex@7.25.9':
    resolution: {integrity: sha512-yoxstj7Rg9dlNn9UQxzk4fcNivwv4nUYz7fYXBaKxvw/lnmPuOm/ikoELygbYq68Bls3D/D+NBPHiLwZdZZ4HA==}
    engines: {node: '>=6.9.0'}
    peerDependencies:
      '@babel/core': ^7.0.0-0

  '@babel/plugin-transform-unicode-sets-regex@7.25.9':
    resolution: {integrity: sha512-8BYqO3GeVNHtx69fdPshN3fnzUNLrWdHhk/icSwigksJGczKSizZ+Z6SBCxTs723Fr5VSNorTIK7a+R2tISvwQ==}
    engines: {node: '>=6.9.0'}
    peerDependencies:
      '@babel/core': ^7.0.0

  '@babel/preset-env@7.26.0':
    resolution: {integrity: sha512-H84Fxq0CQJNdPFT2DrfnylZ3cf5K43rGfWK4LJGPpjKHiZlk0/RzwEus3PDDZZg+/Er7lCA03MVacueUuXdzfw==}
    engines: {node: '>=6.9.0'}
    peerDependencies:
      '@babel/core': ^7.0.0-0

  '@babel/preset-modules@0.1.6-no-external-plugins':
    resolution: {integrity: sha512-HrcgcIESLm9aIR842yhJ5RWan/gebQUJ6E/E5+rf0y9o6oj7w0Br+sWuL6kEQ/o/AdfvR1Je9jG18/gnpwjEyA==}
    peerDependencies:
      '@babel/core': ^7.0.0-0 || ^8.0.0-0 <8.0.0

  '@babel/runtime@7.26.0':
    resolution: {integrity: sha512-FDSOghenHTiToteC/QRlv2q3DhPZ/oOXTBoirfWNx1Cx3TMVcGWQtMMmQcSvb/JjpNeGzx8Pq/b4fKEJuWm1sw==}
    engines: {node: '>=6.9.0'}

  '@babel/template@7.25.9':
    resolution: {integrity: sha512-9DGttpmPvIxBb/2uwpVo3dqJ+O6RooAFOS+lB+xDqoE2PVCE8nfoHMdZLpfCQRLwvohzXISPZcgxt80xLfsuwg==}
    engines: {node: '>=6.9.0'}

  '@babel/traverse@7.26.4':
    resolution: {integrity: sha512-fH+b7Y4p3yqvApJALCPJcwb0/XaOSgtK4pzV6WVjPR5GLFQBRI7pfoX2V2iM48NXvX07NUxxm1Vw98YjqTcU5w==}
    engines: {node: '>=6.9.0'}

  '@babel/types@7.26.3':
    resolution: {integrity: sha512-vN5p+1kl59GVKMvTHt55NzzmYVxprfJD+ql7U9NFIfKCBkYE55LYtS+WtPlaYOyzydrKI8Nezd+aZextrd+FMA==}
    engines: {node: '>=6.9.0'}

  '@discoveryjs/json-ext@0.5.7':
    resolution: {integrity: sha512-dBVuXR082gk3jsFp7Rd/JI4kytwGHecnCoTtXFb7DB6CNHp4rg5k1bhg0nWdLGLnOV71lmDzGQaLMy8iPLY0pw==}
    engines: {node: '>=10.0.0'}

  '@eslint-community/eslint-utils@4.4.1':
    resolution: {integrity: sha512-s3O3waFUrMV8P/XaF/+ZTp1X9XBZW1a4B97ZnjQF2KYWaFD2A8KyFBsrsfSjEmjn3RGWAIuvlneuZm3CUK3jbA==}
    engines: {node: ^12.22.0 || ^14.17.0 || >=16.0.0}
    peerDependencies:
      eslint: ^6.0.0 || ^7.0.0 || >=8.0.0

  '@eslint-community/regexpp@4.12.1':
    resolution: {integrity: sha512-CCZCDJuduB9OUkFkY2IgppNZMi2lBQgD2qzwXkEia16cge2pijY/aXi96CJMquDMn3nJdlPV1A5KrJEXwfLNzQ==}
    engines: {node: ^12.0.0 || ^14.0.0 || >=16.0.0}

  '@eslint/eslintrc@2.1.4':
    resolution: {integrity: sha512-269Z39MS6wVJtsoUl10L60WdkhJVdPG24Q4eZTH3nnF6lpvSShEK3wQjDX9JRWAUPvPh7COouPpU9IrqaZFvtQ==}
    engines: {node: ^12.22.0 || ^14.17.0 || >=16.0.0}

  '@eslint/js@8.57.1':
    resolution: {integrity: sha512-d9zaMRSTIKDLhctzH12MtXvJKSSUhaHcjV+2Z+GK+EEY7XKpP5yR4x+N3TAcHTcu963nIr+TMcCb4DBCYX1z6Q==}
    engines: {node: ^12.22.0 || ^14.17.0 || >=16.0.0}

  '@floating-ui/core@1.6.8':
    resolution: {integrity: sha512-7XJ9cPU+yI2QeLS+FCSlqNFZJq8arvswefkZrYI1yQBbftw6FyrZOxYSh+9S7z7TpeWlRt9zJ5IhM1WIL334jA==}

  '@floating-ui/dom@1.6.12':
    resolution: {integrity: sha512-NP83c0HjokcGVEMeoStg317VD9W7eDlGK7457dMBANbKA6GJZdc7rjujdgqzTaz93jkGgc5P/jeWbaCHnMNc+w==}

  '@floating-ui/react-dom@2.1.2':
    resolution: {integrity: sha512-06okr5cgPzMNBy+Ycse2A6udMi4bqwW/zgBF/rwjcNqWkyr82Mcg8b0vjX8OJpZFy/FKjJmw6wV7t44kK6kW7A==}
    peerDependencies:
      react: '>=16.8.0'
      react-dom: '>=16.8.0'

  '@floating-ui/utils@0.2.8':
    resolution: {integrity: sha512-kym7SodPp8/wloecOpcmSnWJsK7M0E5Wg8UcFA+uO4B9s5d0ywXOEro/8HM9x0rW+TljRzul/14UYz3TleT3ig==}

  '@heroicons/react@2.2.0':
    resolution: {integrity: sha512-LMcepvRaS9LYHJGsF0zzmgKCUim/X3N/DQKc4jepAXJ7l8QxJ1PmxJzqplF2Z3FE4PqBAIGyJAQ/w4B5dsqbtQ==}
    peerDependencies:
      react: '>= 16 || ^19.0.0-rc'

  '@humanwhocodes/config-array@0.13.0':
    resolution: {integrity: sha512-DZLEEqFWQFiyK6h5YIeynKx7JlvCYWL0cImfSRXZ9l4Sg2efkFGTuFf6vzXjK1cq6IYkU+Eg/JizXw+TD2vRNw==}
    engines: {node: '>=10.10.0'}
    deprecated: Use @eslint/config-array instead

  '@humanwhocodes/module-importer@1.0.1':
    resolution: {integrity: sha512-bxveV4V8v5Yb4ncFTT3rPSgZBOpCkjfK0y4oVVVJwIuDVBRMDXrPyXRL988i5ap9m9bnyEEjWfm5WkBmtffLfA==}
    engines: {node: '>=12.22'}

  '@humanwhocodes/object-schema@2.0.3':
    resolution: {integrity: sha512-93zYdMES/c1D69yZiKDBj0V24vqNzB/koF26KPaagAfd3P/4gUlh3Dys5ogAK+Exi9QyzlD8x/08Zt7wIKcDcA==}
    deprecated: Use @eslint/object-schema instead

  '@isaacs/cliui@8.0.2':
    resolution: {integrity: sha512-O8jcjabXaleOG9DQ0+ARXWZBTfnP4WNAqzuiJK7ll44AmxGKv/J2M4TPjxjY3znBCfvBXFzucm1twdyFybFqEA==}
    engines: {node: '>=12'}

  '@jimp/bmp@0.16.13':
    resolution: {integrity: sha512-9edAxu7N2FX7vzkdl5Jo1BbACfycUtBQX+XBMcHA2bk62P8R0otgkHg798frgAk/WxQIzwxqOH6wMiCwrlAzdQ==}
    peerDependencies:
      '@jimp/custom': '>=0.3.5'

  '@jimp/core@0.16.13':
    resolution: {integrity: sha512-qXpA1tzTnlkTku9yqtuRtS/wVntvE6f3m3GNxdTdtmc+O+Wcg9Xo2ABPMh7Nc0AHbMKzwvwgB2JnjZmlmJEObg==}

  '@jimp/custom@0.16.13':
    resolution: {integrity: sha512-LTATglVUPGkPf15zX1wTMlZ0+AU7cGEGF6ekVF1crA8eHUWsGjrYTB+Ht4E3HTrCok8weQG+K01rJndCp/l4XA==}

  '@jimp/gif@0.16.13':
    resolution: {integrity: sha512-yFAMZGv3o+YcjXilMWWwS/bv1iSqykFahFMSO169uVMtfQVfa90kt4/kDwrXNR6Q9i6VHpFiGZMlF2UnHClBvg==}
    peerDependencies:
      '@jimp/custom': '>=0.3.5'

  '@jimp/jpeg@0.16.13':
    resolution: {integrity: sha512-BJHlDxzTlCqP2ThqP8J0eDrbBfod7npWCbJAcfkKqdQuFk0zBPaZ6KKaQKyKxmWJ87Z6ohANZoMKEbtvrwz1AA==}
    peerDependencies:
      '@jimp/custom': '>=0.3.5'

  '@jimp/plugin-resize@0.16.13':
    resolution: {integrity: sha512-qoqtN8LDknm3fJm9nuPygJv30O3vGhSBD2TxrsCnhtOsxKAqVPJtFVdGd/qVuZ8nqQANQmTlfqTiK9mVWQ7MiQ==}
    peerDependencies:
      '@jimp/custom': '>=0.3.5'

  '@jimp/png@0.16.13':
    resolution: {integrity: sha512-8cGqINvbWJf1G0Her9zbq9I80roEX0A+U45xFby3tDWfzn+Zz8XKDF1Nv9VUwVx0N3zpcG1RPs9hfheG4Cq2kg==}
    peerDependencies:
      '@jimp/custom': '>=0.3.5'

  '@jimp/tiff@0.16.13':
    resolution: {integrity: sha512-oJY8d9u95SwW00VPHuCNxPap6Q1+E/xM5QThb9Hu+P6EGuu6lIeLaNBMmFZyblwFbwrH+WBOZlvIzDhi4Dm/6Q==}
    peerDependencies:
      '@jimp/custom': '>=0.3.5'

  '@jimp/types@0.16.13':
    resolution: {integrity: sha512-mC0yVNUobFDjoYLg4hoUwzMKgNlxynzwt3cDXzumGvRJ7Kb8qQGOWJQjQFo5OxmGExqzPphkirdbBF88RVLBCg==}
    peerDependencies:
      '@jimp/custom': '>=0.3.5'

  '@jimp/utils@0.16.13':
    resolution: {integrity: sha512-VyCpkZzFTHXtKgVO35iKN0sYR10psGpV6SkcSeV4oF7eSYlR8Bl6aQLCzVeFjvESF7mxTmIiI3/XrMobVrtxDA==}

  '@jridgewell/gen-mapping@0.3.8':
    resolution: {integrity: sha512-imAbBGkb+ebQyxKgzv5Hu2nmROxoDOXHh80evxdoXNOrvAnVx7zimzc1Oo5h9RlfV4vPXaE2iM5pOFbvOCClWA==}
    engines: {node: '>=6.0.0'}

  '@jridgewell/resolve-uri@3.1.2':
    resolution: {integrity: sha512-bRISgCIjP20/tbWSPWMEi54QVPRZExkuD9lJL+UIxUKtwVJA8wW1Trb1jMs1RFXo1CBTNZ/5hpC9QvmKWdopKw==}
    engines: {node: '>=6.0.0'}

  '@jridgewell/set-array@1.2.1':
    resolution: {integrity: sha512-R8gLRTZeyp03ymzP/6Lil/28tGeGEzhx1q2k703KGWRAI1VdvPIXdG70VJc2pAMw3NA6JKL5hhFu1sJX0Mnn/A==}
    engines: {node: '>=6.0.0'}

  '@jridgewell/source-map@0.3.6':
    resolution: {integrity: sha512-1ZJTZebgqllO79ue2bm3rIGud/bOe0pP5BjSRCRxxYkEZS8STV7zN84UBbiYu7jy+eCKSnVIUgoWWE/tt+shMQ==}

  '@jridgewell/sourcemap-codec@1.5.0':
    resolution: {integrity: sha512-gv3ZRaISU3fjPAgNsriBRqGWQL6quFx04YMPW/zD8XMLsU32mhCCbfbO6KZFLjvYpCZ8zyDEgqsgf+PwPaM7GQ==}

  '@jridgewell/trace-mapping@0.3.25':
    resolution: {integrity: sha512-vNk6aEwybGtawWmy/PzwnGDOjCkLWSD2wqvjGGAgOAwCGWySYXfYoxt00IJkTF+8Lb57DwOb3Aa0o9CApepiYQ==}

<<<<<<< HEAD
  '@next/bundle-analyzer@15.1.3':
    resolution: {integrity: sha512-dh5i2KBONWVhQzJnL10sv9+ImsKgGtOHHeA1dWp/H3MXphWBt1uGjXCwPCcitwimvNncHBmxaOyTm2FwfOLRSA==}

  '@next/env@14.2.11':
    resolution: {integrity: sha512-HYsQRSIXwiNqvzzYThrBwq6RhXo3E0n8j8nQnAs8i4fCEo2Zf/3eS0IiRA8XnRg9Ha0YnpkyJZIZg1qEwemrHw==}
=======
  '@next/env@14.2.21':
    resolution: {integrity: sha512-lXcwcJd5oR01tggjWJ6SrNNYFGuOOMB9c251wUNkjCpkoXOPkDeF/15c3mnVlBqrW4JJXb2kVxDFhC4GduJt2A==}
>>>>>>> c9ef6b7d

  '@next/eslint-plugin-next@14.2.11':
    resolution: {integrity: sha512-7mw+xW7Y03Ph4NTCcAzYe+vu4BNjEHZUfZayyF3Y1D9RX6c5NIe25m1grHEAkyUuaqjRxOYhnCNeglOkIqLkBA==}

  '@next/swc-darwin-arm64@14.2.21':
    resolution: {integrity: sha512-HwEjcKsXtvszXz5q5Z7wCtrHeTTDSTgAbocz45PHMUjU3fBYInfvhR+ZhavDRUYLonm53aHZbB09QtJVJj8T7g==}
    engines: {node: '>= 10'}
    cpu: [arm64]
    os: [darwin]

  '@next/swc-darwin-x64@14.2.21':
    resolution: {integrity: sha512-TSAA2ROgNzm4FhKbTbyJOBrsREOMVdDIltZ6aZiKvCi/v0UwFmwigBGeqXDA97TFMpR3LNNpw52CbVelkoQBxA==}
    engines: {node: '>= 10'}
    cpu: [x64]
    os: [darwin]

  '@next/swc-linux-arm64-gnu@14.2.21':
    resolution: {integrity: sha512-0Dqjn0pEUz3JG+AImpnMMW/m8hRtl1GQCNbO66V1yp6RswSTiKmnHf3pTX6xMdJYSemf3O4Q9ykiL0jymu0TuA==}
    engines: {node: '>= 10'}
    cpu: [arm64]
    os: [linux]

  '@next/swc-linux-arm64-musl@14.2.21':
    resolution: {integrity: sha512-Ggfw5qnMXldscVntwnjfaQs5GbBbjioV4B4loP+bjqNEb42fzZlAaK+ldL0jm2CTJga9LynBMhekNfV8W4+HBw==}
    engines: {node: '>= 10'}
    cpu: [arm64]
    os: [linux]

  '@next/swc-linux-x64-gnu@14.2.21':
    resolution: {integrity: sha512-uokj0lubN1WoSa5KKdThVPRffGyiWlm/vCc/cMkWOQHw69Qt0X1o3b2PyLLx8ANqlefILZh1EdfLRz9gVpG6tg==}
    engines: {node: '>= 10'}
    cpu: [x64]
    os: [linux]

  '@next/swc-linux-x64-musl@14.2.21':
    resolution: {integrity: sha512-iAEBPzWNbciah4+0yI4s7Pce6BIoxTQ0AGCkxn/UBuzJFkYyJt71MadYQkjPqCQCJAFQ26sYh7MOKdU+VQFgPg==}
    engines: {node: '>= 10'}
    cpu: [x64]
    os: [linux]

  '@next/swc-win32-arm64-msvc@14.2.21':
    resolution: {integrity: sha512-plykgB3vL2hB4Z32W3ktsfqyuyGAPxqwiyrAi2Mr8LlEUhNn9VgkiAl5hODSBpzIfWweX3er1f5uNpGDygfQVQ==}
    engines: {node: '>= 10'}
    cpu: [arm64]
    os: [win32]

  '@next/swc-win32-ia32-msvc@14.2.21':
    resolution: {integrity: sha512-w5bacz4Vxqrh06BjWgua3Yf7EMDb8iMcVhNrNx8KnJXt8t+Uu0Zg4JHLDL/T7DkTCEEfKXO/Er1fcfWxn2xfPA==}
    engines: {node: '>= 10'}
    cpu: [ia32]
    os: [win32]

  '@next/swc-win32-x64-msvc@14.2.21':
    resolution: {integrity: sha512-sT6+llIkzpsexGYZq8cjjthRyRGe5cJVhqh12FmlbxHqna6zsDDK8UNaV7g41T6atFHCJUPeLb3uyAwrBwy0NA==}
    engines: {node: '>= 10'}
    cpu: [x64]
    os: [win32]

  '@nodelib/fs.scandir@2.1.5':
    resolution: {integrity: sha512-vq24Bq3ym5HEQm2NKCr3yXDwjc7vTsEThRDnkp2DK9p1uqLR+DHurm/NOTo0KG7HYHU7eppKZj3MyqYuMBf62g==}
    engines: {node: '>= 8'}

  '@nodelib/fs.stat@2.0.5':
    resolution: {integrity: sha512-RkhPPp2zrqDAQA/2jNhnztcPAlv64XdhIp7a7454A5ovI7Bukxgt7MX7udwAu3zg1DcpPU0rz3VV1SeaqvY4+A==}
    engines: {node: '>= 8'}

  '@nodelib/fs.walk@1.2.8':
    resolution: {integrity: sha512-oGB+UxlgWcgQkgwo8GcEGwemoTFt3FIO9ababBmaGwXIoBKZ+GTy0pP185beGg7Llih/NSHSV2XAs1lnznocSg==}
    engines: {node: '>= 8'}

  '@nolyfill/is-core-module@1.0.39':
    resolution: {integrity: sha512-nn5ozdjYQpUCZlWGuxcJY/KpxkWQs4DcbMCmKojjyrYDEAGy4Ce19NN4v5MduafTwJlbKc99UA8YhSVqq9yPZA==}
    engines: {node: '>=12.4.0'}

  '@pkgjs/parseargs@0.11.0':
    resolution: {integrity: sha512-+1VkjdD0QBLPodGrJUeqarH8VAIvQODIbwh9XpP5Syisf7YoQgsJKPNFoqqLQlu+VQ/tVSshMR6loPMn8U+dPg==}
    engines: {node: '>=14'}

  '@polka/url@1.0.0-next.28':
    resolution: {integrity: sha512-8LduaNlMZGwdZ6qWrKlfa+2M4gahzFkprZiAt2TF8uS0qQgBizKXpXURqvTJ4WtmupWxaLqjRb2UCTe72mu+Aw==}

  '@radix-ui/primitive@1.1.1':
    resolution: {integrity: sha512-SJ31y+Q/zAyShtXJc8x83i9TYdbAfHZ++tUZnvjJJqFjzsdUnKsxPL6IEtBlxKkU7yzer//GQtZSV4GbldL3YA==}

  '@radix-ui/react-arrow@1.1.1':
    resolution: {integrity: sha512-NaVpZfmv8SKeZbn4ijN2V3jlHA9ngBG16VnIIm22nUR0Yk8KUALyBxT3KYEUnNuch9sTE8UTsS3whzBgKOL30w==}
    peerDependencies:
      '@types/react': '*'
      '@types/react-dom': '*'
      react: ^16.8 || ^17.0 || ^18.0 || ^19.0 || ^19.0.0-rc
      react-dom: ^16.8 || ^17.0 || ^18.0 || ^19.0 || ^19.0.0-rc
    peerDependenciesMeta:
      '@types/react':
        optional: true
      '@types/react-dom':
        optional: true

  '@radix-ui/react-avatar@1.1.2':
    resolution: {integrity: sha512-GaC7bXQZ5VgZvVvsJ5mu/AEbjYLnhhkoidOboC50Z6FFlLA03wG2ianUoH+zgDQ31/9gCF59bE4+2bBgTyMiig==}
    peerDependencies:
      '@types/react': '*'
      '@types/react-dom': '*'
      react: ^16.8 || ^17.0 || ^18.0 || ^19.0 || ^19.0.0-rc
      react-dom: ^16.8 || ^17.0 || ^18.0 || ^19.0 || ^19.0.0-rc
    peerDependenciesMeta:
      '@types/react':
        optional: true
      '@types/react-dom':
        optional: true

  '@radix-ui/react-collection@1.1.1':
    resolution: {integrity: sha512-LwT3pSho9Dljg+wY2KN2mrrh6y3qELfftINERIzBUO9e0N+t0oMTyn3k9iv+ZqgrwGkRnLpNJrsMv9BZlt2yuA==}
    peerDependencies:
      '@types/react': '*'
      '@types/react-dom': '*'
      react: ^16.8 || ^17.0 || ^18.0 || ^19.0 || ^19.0.0-rc
      react-dom: ^16.8 || ^17.0 || ^18.0 || ^19.0 || ^19.0.0-rc
    peerDependenciesMeta:
      '@types/react':
        optional: true
      '@types/react-dom':
        optional: true

  '@radix-ui/react-compose-refs@1.1.1':
    resolution: {integrity: sha512-Y9VzoRDSJtgFMUCoiZBDVo084VQ5hfpXxVE+NgkdNsjiDBByiImMZKKhxMwCbdHvhlENG6a833CbFkOQvTricw==}
    peerDependencies:
      '@types/react': '*'
      react: ^16.8 || ^17.0 || ^18.0 || ^19.0 || ^19.0.0-rc
    peerDependenciesMeta:
      '@types/react':
        optional: true

  '@radix-ui/react-context@1.1.1':
    resolution: {integrity: sha512-UASk9zi+crv9WteK/NU4PLvOoL3OuE6BWVKNF6hPRBtYBDXQ2u5iu3O59zUlJiTVvkyuycnqrztsHVJwcK9K+Q==}
    peerDependencies:
      '@types/react': '*'
      react: ^16.8 || ^17.0 || ^18.0 || ^19.0 || ^19.0.0-rc
    peerDependenciesMeta:
      '@types/react':
        optional: true

  '@radix-ui/react-dialog@1.1.4':
    resolution: {integrity: sha512-Ur7EV1IwQGCyaAuyDRiOLA5JIUZxELJljF+MbM/2NC0BYwfuRrbpS30BiQBJrVruscgUkieKkqXYDOoByaxIoA==}
    peerDependencies:
      '@types/react': '*'
      '@types/react-dom': '*'
      react: ^16.8 || ^17.0 || ^18.0 || ^19.0 || ^19.0.0-rc
      react-dom: ^16.8 || ^17.0 || ^18.0 || ^19.0 || ^19.0.0-rc
    peerDependenciesMeta:
      '@types/react':
        optional: true
      '@types/react-dom':
        optional: true

  '@radix-ui/react-direction@1.1.0':
    resolution: {integrity: sha512-BUuBvgThEiAXh2DWu93XsT+a3aWrGqolGlqqw5VU1kG7p/ZH2cuDlM1sRLNnY3QcBS69UIz2mcKhMxDsdewhjg==}
    peerDependencies:
      '@types/react': '*'
      react: ^16.8 || ^17.0 || ^18.0 || ^19.0 || ^19.0.0-rc
    peerDependenciesMeta:
      '@types/react':
        optional: true

  '@radix-ui/react-dismissable-layer@1.1.3':
    resolution: {integrity: sha512-onrWn/72lQoEucDmJnr8uczSNTujT0vJnA/X5+3AkChVPowr8n1yvIKIabhWyMQeMvvmdpsvcyDqx3X1LEXCPg==}
    peerDependencies:
      '@types/react': '*'
      '@types/react-dom': '*'
      react: ^16.8 || ^17.0 || ^18.0 || ^19.0 || ^19.0.0-rc
      react-dom: ^16.8 || ^17.0 || ^18.0 || ^19.0 || ^19.0.0-rc
    peerDependenciesMeta:
      '@types/react':
        optional: true
      '@types/react-dom':
        optional: true

  '@radix-ui/react-dropdown-menu@2.1.4':
    resolution: {integrity: sha512-iXU1Ab5ecM+yEepGAWK8ZhMyKX4ubFdCNtol4sT9D0OVErG9PNElfx3TQhjw7n7BC5nFVz68/5//clWy+8TXzA==}
    peerDependencies:
      '@types/react': '*'
      '@types/react-dom': '*'
      react: ^16.8 || ^17.0 || ^18.0 || ^19.0 || ^19.0.0-rc
      react-dom: ^16.8 || ^17.0 || ^18.0 || ^19.0 || ^19.0.0-rc
    peerDependenciesMeta:
      '@types/react':
        optional: true
      '@types/react-dom':
        optional: true

  '@radix-ui/react-focus-guards@1.1.1':
    resolution: {integrity: sha512-pSIwfrT1a6sIoDASCSpFwOasEwKTZWDw/iBdtnqKO7v6FeOzYJ7U53cPzYFVR3geGGXgVHaH+CdngrrAzqUGxg==}
    peerDependencies:
      '@types/react': '*'
      react: ^16.8 || ^17.0 || ^18.0 || ^19.0 || ^19.0.0-rc
    peerDependenciesMeta:
      '@types/react':
        optional: true

  '@radix-ui/react-focus-scope@1.1.1':
    resolution: {integrity: sha512-01omzJAYRxXdG2/he/+xy+c8a8gCydoQ1yOxnWNcRhrrBW5W+RQJ22EK1SaO8tb3WoUsuEw7mJjBozPzihDFjA==}
    peerDependencies:
      '@types/react': '*'
      '@types/react-dom': '*'
      react: ^16.8 || ^17.0 || ^18.0 || ^19.0 || ^19.0.0-rc
      react-dom: ^16.8 || ^17.0 || ^18.0 || ^19.0 || ^19.0.0-rc
    peerDependenciesMeta:
      '@types/react':
        optional: true
      '@types/react-dom':
        optional: true

  '@radix-ui/react-icons@1.3.2':
    resolution: {integrity: sha512-fyQIhGDhzfc9pK2kH6Pl9c4BDJGfMkPqkyIgYDthyNYoNg3wVhoJMMh19WS4Up/1KMPFVpNsT2q3WmXn2N1m6g==}
    peerDependencies:
      react: ^16.x || ^17.x || ^18.x || ^19.0.0 || ^19.0.0-rc

  '@radix-ui/react-id@1.1.0':
    resolution: {integrity: sha512-EJUrI8yYh7WOjNOqpoJaf1jlFIH2LvtgAl+YcFqNCa+4hj64ZXmPkAKOFs/ukjz3byN6bdb/AVUqHkI8/uWWMA==}
    peerDependencies:
      '@types/react': '*'
      react: ^16.8 || ^17.0 || ^18.0 || ^19.0 || ^19.0.0-rc
    peerDependenciesMeta:
      '@types/react':
        optional: true

  '@radix-ui/react-menu@2.1.4':
    resolution: {integrity: sha512-BnOgVoL6YYdHAG6DtXONaR29Eq4nvbi8rutrV/xlr3RQCMMb3yqP85Qiw/3NReozrSW+4dfLkK+rc1hb4wPU/A==}
    peerDependencies:
      '@types/react': '*'
      '@types/react-dom': '*'
      react: ^16.8 || ^17.0 || ^18.0 || ^19.0 || ^19.0.0-rc
      react-dom: ^16.8 || ^17.0 || ^18.0 || ^19.0 || ^19.0.0-rc
    peerDependenciesMeta:
      '@types/react':
        optional: true
      '@types/react-dom':
        optional: true

  '@radix-ui/react-popper@1.2.1':
    resolution: {integrity: sha512-3kn5Me69L+jv82EKRuQCXdYyf1DqHwD2U/sxoNgBGCB7K9TRc3bQamQ+5EPM9EvyPdli0W41sROd+ZU1dTCztw==}
    peerDependencies:
      '@types/react': '*'
      '@types/react-dom': '*'
      react: ^16.8 || ^17.0 || ^18.0 || ^19.0 || ^19.0.0-rc
      react-dom: ^16.8 || ^17.0 || ^18.0 || ^19.0 || ^19.0.0-rc
    peerDependenciesMeta:
      '@types/react':
        optional: true
      '@types/react-dom':
        optional: true

  '@radix-ui/react-portal@1.1.3':
    resolution: {integrity: sha512-NciRqhXnGojhT93RPyDaMPfLH3ZSl4jjIFbZQ1b/vxvZEdHsBZ49wP9w8L3HzUQwep01LcWtkUvm0OVB5JAHTw==}
    peerDependencies:
      '@types/react': '*'
      '@types/react-dom': '*'
      react: ^16.8 || ^17.0 || ^18.0 || ^19.0 || ^19.0.0-rc
      react-dom: ^16.8 || ^17.0 || ^18.0 || ^19.0 || ^19.0.0-rc
    peerDependenciesMeta:
      '@types/react':
        optional: true
      '@types/react-dom':
        optional: true

  '@radix-ui/react-presence@1.1.2':
    resolution: {integrity: sha512-18TFr80t5EVgL9x1SwF/YGtfG+l0BS0PRAlCWBDoBEiDQjeKgnNZRVJp/oVBl24sr3Gbfwc/Qpj4OcWTQMsAEg==}
    peerDependencies:
      '@types/react': '*'
      '@types/react-dom': '*'
      react: ^16.8 || ^17.0 || ^18.0 || ^19.0 || ^19.0.0-rc
      react-dom: ^16.8 || ^17.0 || ^18.0 || ^19.0 || ^19.0.0-rc
    peerDependenciesMeta:
      '@types/react':
        optional: true
      '@types/react-dom':
        optional: true

  '@radix-ui/react-primitive@2.0.1':
    resolution: {integrity: sha512-sHCWTtxwNn3L3fH8qAfnF3WbUZycW93SM1j3NFDzXBiz8D6F5UTTy8G1+WFEaiCdvCVRJWj6N2R4Xq6HdiHmDg==}
    peerDependencies:
      '@types/react': '*'
      '@types/react-dom': '*'
      react: ^16.8 || ^17.0 || ^18.0 || ^19.0 || ^19.0.0-rc
      react-dom: ^16.8 || ^17.0 || ^18.0 || ^19.0 || ^19.0.0-rc
    peerDependenciesMeta:
      '@types/react':
        optional: true
      '@types/react-dom':
        optional: true

  '@radix-ui/react-roving-focus@1.1.1':
    resolution: {integrity: sha512-QE1RoxPGJ/Nm8Qmk0PxP8ojmoaS67i0s7hVssS7KuI2FQoc/uzVlZsqKfQvxPE6D8hICCPHJ4D88zNhT3OOmkw==}
    peerDependencies:
      '@types/react': '*'
      '@types/react-dom': '*'
      react: ^16.8 || ^17.0 || ^18.0 || ^19.0 || ^19.0.0-rc
      react-dom: ^16.8 || ^17.0 || ^18.0 || ^19.0 || ^19.0.0-rc
    peerDependenciesMeta:
      '@types/react':
        optional: true
      '@types/react-dom':
        optional: true

  '@radix-ui/react-slot@1.1.1':
    resolution: {integrity: sha512-RApLLOcINYJA+dMVbOju7MYv1Mb2EBp2nH4HdDzXTSyaR5optlm6Otrz1euW3HbdOR8UmmFK06TD+A9frYWv+g==}
    peerDependencies:
      '@types/react': '*'
      react: ^16.8 || ^17.0 || ^18.0 || ^19.0 || ^19.0.0-rc
    peerDependenciesMeta:
      '@types/react':
        optional: true

  '@radix-ui/react-toast@1.2.4':
    resolution: {integrity: sha512-Sch9idFJHJTMH9YNpxxESqABcAFweJG4tKv+0zo0m5XBvUSL8FM5xKcJLFLXononpePs8IclyX1KieL5SDUNgA==}
    peerDependencies:
      '@types/react': '*'
      '@types/react-dom': '*'
      react: ^16.8 || ^17.0 || ^18.0 || ^19.0 || ^19.0.0-rc
      react-dom: ^16.8 || ^17.0 || ^18.0 || ^19.0 || ^19.0.0-rc
    peerDependenciesMeta:
      '@types/react':
        optional: true
      '@types/react-dom':
        optional: true

  '@radix-ui/react-use-callback-ref@1.1.0':
    resolution: {integrity: sha512-CasTfvsy+frcFkbXtSJ2Zu9JHpN8TYKxkgJGWbjiZhFivxaeW7rMeZt7QELGVLaYVfFMsKHjb7Ak0nMEe+2Vfw==}
    peerDependencies:
      '@types/react': '*'
      react: ^16.8 || ^17.0 || ^18.0 || ^19.0 || ^19.0.0-rc
    peerDependenciesMeta:
      '@types/react':
        optional: true

  '@radix-ui/react-use-controllable-state@1.1.0':
    resolution: {integrity: sha512-MtfMVJiSr2NjzS0Aa90NPTnvTSg6C/JLCV7ma0W6+OMV78vd8OyRpID+Ng9LxzsPbLeuBnWBA1Nq30AtBIDChw==}
    peerDependencies:
      '@types/react': '*'
      react: ^16.8 || ^17.0 || ^18.0 || ^19.0 || ^19.0.0-rc
    peerDependenciesMeta:
      '@types/react':
        optional: true

  '@radix-ui/react-use-escape-keydown@1.1.0':
    resolution: {integrity: sha512-L7vwWlR1kTTQ3oh7g1O0CBF3YCyyTj8NmhLR+phShpyA50HCfBFKVJTpshm9PzLiKmehsrQzTYTpX9HvmC9rhw==}
    peerDependencies:
      '@types/react': '*'
      react: ^16.8 || ^17.0 || ^18.0 || ^19.0 || ^19.0.0-rc
    peerDependenciesMeta:
      '@types/react':
        optional: true

  '@radix-ui/react-use-layout-effect@1.1.0':
    resolution: {integrity: sha512-+FPE0rOdziWSrH9athwI1R0HDVbWlEhd+FR+aSDk4uWGmSJ9Z54sdZVDQPZAinJhJXwfT+qnj969mCsT2gfm5w==}
    peerDependencies:
      '@types/react': '*'
      react: ^16.8 || ^17.0 || ^18.0 || ^19.0 || ^19.0.0-rc
    peerDependenciesMeta:
      '@types/react':
        optional: true

  '@radix-ui/react-use-rect@1.1.0':
    resolution: {integrity: sha512-0Fmkebhr6PiseyZlYAOtLS+nb7jLmpqTrJyv61Pe68MKYW6OWdRE2kI70TaYY27u7H0lajqM3hSMMLFq18Z7nQ==}
    peerDependencies:
      '@types/react': '*'
      react: ^16.8 || ^17.0 || ^18.0 || ^19.0 || ^19.0.0-rc
    peerDependenciesMeta:
      '@types/react':
        optional: true

  '@radix-ui/react-use-size@1.1.0':
    resolution: {integrity: sha512-XW3/vWuIXHa+2Uwcc2ABSfcCledmXhhQPlGbfcRXbiUQI5Icjcg19BGCZVKKInYbvUCut/ufbbLLPFC5cbb1hw==}
    peerDependencies:
      '@types/react': '*'
      react: ^16.8 || ^17.0 || ^18.0 || ^19.0 || ^19.0.0-rc
    peerDependenciesMeta:
      '@types/react':
        optional: true

  '@radix-ui/react-visually-hidden@1.1.1':
    resolution: {integrity: sha512-vVfA2IZ9q/J+gEamvj761Oq1FpWgCDaNOOIfbPVp2MVPLEomUr5+Vf7kJGwQ24YxZSlQVar7Bes8kyTo5Dshpg==}
    peerDependencies:
      '@types/react': '*'
      '@types/react-dom': '*'
      react: ^16.8 || ^17.0 || ^18.0 || ^19.0 || ^19.0.0-rc
      react-dom: ^16.8 || ^17.0 || ^18.0 || ^19.0 || ^19.0.0-rc
    peerDependenciesMeta:
      '@types/react':
        optional: true
      '@types/react-dom':
        optional: true

  '@radix-ui/rect@1.1.0':
    resolution: {integrity: sha512-A9+lCBZoaMJlVKcRBz2YByCG+Cp2t6nAnMnNba+XiWxnj6r4JUFqfsgwocMBZU9LPtdxC6wB56ySYpc7LQIoJg==}

  '@rollup/plugin-babel@5.3.1':
    resolution: {integrity: sha512-WFfdLWU/xVWKeRQnKmIAQULUI7Il0gZnBIH/ZFO069wYIfPu+8zrfp/KMW0atmELoRDq8FbiP3VCss9MhCut7Q==}
    engines: {node: '>= 10.0.0'}
    peerDependencies:
      '@babel/core': ^7.0.0
      '@types/babel__core': ^7.1.9
      rollup: ^1.20.0||^2.0.0
    peerDependenciesMeta:
      '@types/babel__core':
        optional: true

  '@rollup/plugin-node-resolve@11.2.1':
    resolution: {integrity: sha512-yc2n43jcqVyGE2sqV5/YCmocy9ArjVAP/BeXyTtADTBBX6V0e5UMqwO8CdQ0kzjb6zu5P1qMzsScCMRvE9OlVg==}
    engines: {node: '>= 10.0.0'}
    peerDependencies:
      rollup: ^1.20.0||^2.0.0

  '@rollup/plugin-replace@2.4.2':
    resolution: {integrity: sha512-IGcu+cydlUMZ5En85jxHH4qj2hta/11BHq95iHEyb2sbgiN0eCdzvUcHw5gt9pBL5lTi4JDYJ1acCoMGpTvEZg==}
    peerDependencies:
      rollup: ^1.20.0 || ^2.0.0

  '@rollup/pluginutils@3.1.0':
    resolution: {integrity: sha512-GksZ6pr6TpIjHm8h9lSQ8pi8BE9VeubNT0OMJ3B5uZJ8pz73NPiqOtCog/x2/QzM1ENChPKxMDhiQuRHsqc+lg==}
    engines: {node: '>= 8.0.0'}
    peerDependencies:
      rollup: ^1.20.0||^2.0.0

  '@rtsao/scc@1.1.0':
    resolution: {integrity: sha512-zt6OdqaDoOnJ1ZYsCYGt9YmWzDXl4vQdKTyJev62gFhRGKdx7mcT54V9KIjg+d2wi9EXsPvAPKe7i7WjfVWB8g==}

  '@rushstack/eslint-patch@1.10.4':
    resolution: {integrity: sha512-WJgX9nzTqknM393q1QJDJmoW28kUfEnybeTfVNcNAPnIx210RXm2DiXiHzfNPJNIUUb1tJnz/l4QGtJ30PgWmA==}

  '@shadcn/ui@0.0.4':
    resolution: {integrity: sha512-0dtu/5ApsOZ24qgaZwtif8jVwqol7a4m1x5AxPuM1k5wxhqU7t/qEfBGtaSki1R8VlbTQfCj5PAlO45NKCa7Gg==}
    hasBin: true

  '@surma/rollup-plugin-off-main-thread@2.2.3':
    resolution: {integrity: sha512-lR8q/9W7hZpMWweNiAKU7NQerBnzQQLvi8qnTDU/fxItPhtZVMbPV3lbCwjhIlNBe9Bbr5V+KHshvWmVSG9cxQ==}

  '@swc/counter@0.1.3':
    resolution: {integrity: sha512-e2BR4lsJkkRlKZ/qCHPw9ZaSxc0MVUd7gtbtaB7aMvHeJVYe8sOB8DBZkP2DtISHGSku9sCK6T6cnY0CtXrOCQ==}

  '@swc/helpers@0.5.5':
    resolution: {integrity: sha512-KGYxvIOXcceOAbEk4bi/dVLEK9z8sZ0uBB3Il5b1rhfClSpcX0yfRO0KmTkqR2cnQDymwLB+25ZyMzICg/cm/A==}

  '@tokenizer/token@0.3.0':
    resolution: {integrity: sha512-OvjF+z51L3ov0OyAU0duzsYuvO01PH7x4t6DJx+guahgTnBHkhJdG7soQeTSFLWN3efnHyibZ4Z8l2EuWwJN3A==}

  '@types/discord-rpc@4.0.8':
    resolution: {integrity: sha512-1tZf217Natkj+TziNXRRLwNmdm5GNa1bnrQr8VWowquo/Su5hMjdhobj8URxW1COMk2da28XCU1ahsYCAlxirA==}

  '@types/eslint-scope@3.7.7':
    resolution: {integrity: sha512-MzMFlSLBqNF2gcHWO0G1vP/YQyfvrxZ0bF+u7mzUdZ1/xK4A4sru+nraZz5i3iEIk1l1uyicaDVTB4QbbEkAYg==}

  '@types/eslint@9.6.1':
    resolution: {integrity: sha512-FXx2pKgId/WyYo2jXw63kk7/+TY7u7AziEJxJAnSFzHlqTAS3Ync6SvgYAN/k4/PQpnnVuzoMuVnByKK2qp0ag==}

  '@types/estree@0.0.39':
    resolution: {integrity: sha512-EYNwp3bU+98cpU4lAWYYL7Zz+2gryWH1qbdDTidVd6hkiR6weksdbMadyXKXNPEkQFhXM+hVO9ZygomHXp+AIw==}

  '@types/estree@1.0.6':
    resolution: {integrity: sha512-AYnb1nQyY49te+VRAVgmzfcgjYS91mY5P0TKUDCLEM+gNnA+3T6rWITXRLYCpahpqSQbN5cE+gHpnPyXjHWxcw==}

  '@types/events@3.0.3':
    resolution: {integrity: sha512-trOc4AAUThEz9hapPtSd7wf5tiQKvTtu5b371UxXdTuqzIh0ArcRspRP0i0Viu+LXstIQ1z96t1nsPxT9ol01g==}

  '@types/file-saver@2.0.7':
    resolution: {integrity: sha512-dNKVfHd/jk0SkR/exKGj2ggkB45MAkzvWCaqLUUgkyjITkGNzH8H+yUwr+BLJUBjZOe9w8X3wgmXhZDRg1ED6A==}

  '@types/glob@7.2.0':
    resolution: {integrity: sha512-ZUxbzKl0IfJILTS6t7ip5fQQM/J3TJYubDm3nMbgubNNYS62eXeUpoLUC8/7fJNiFYHTrGPQn7hspDUzIHX3UA==}

  '@types/hoist-non-react-statics@3.3.6':
    resolution: {integrity: sha512-lPByRJUer/iN/xa4qpyL0qmL11DqNW81iU/IG1S3uvRUq4oKagz8VCxZjiWkumgt66YT3vOdDgZ0o32sGKtCEw==}

  '@types/json-schema@7.0.15':
    resolution: {integrity: sha512-5+fP8P8MFNC+AyZCDxrB2pkZFPGzqQWUzpSeuuVLvm8VMcorNYavBqoFcxK8bQz4Qsbn4oUEEem4wDLfcysGHA==}

  '@types/json5@0.0.29':
    resolution: {integrity: sha512-dRLjCWHYg4oaA77cxO64oO+7JwCwnIzkZPdrrC71jQmQtlhM556pwKo5bUzqvZndkVbeFLIIi+9TC40JNF5hNQ==}

  '@types/lodash@4.17.13':
    resolution: {integrity: sha512-lfx+dftrEZcdBPczf9d0Qv0x+j/rfNCMuC6OcfXmO8gkfeNAY88PgKUbvG56whcN23gc27yenwF6oJZXGFpYxg==}

  '@types/minimatch@5.1.2':
    resolution: {integrity: sha512-K0VQKziLUWkVKiRVrx4a40iPaxTUefQmjtkQofBkYRcoaaL/8rhwDWww9qWbrgicNOgnpIsMxyNIUM4+n6dUIA==}

  '@types/node@10.17.60':
    resolution: {integrity: sha512-F0KIgDJfy2nA3zMLmWGKxcH2ZVEtCZXHHdOQs2gSaQ27+lNeEfGxzkIw90aXswATX7AZ33tahPbzy6KAfUreVw==}

  '@types/node@16.9.1':
    resolution: {integrity: sha512-QpLcX9ZSsq3YYUUnD3nFDY8H7wctAhQj/TFKL8Ya8v5fMm3CFXxo8zStsLAl780ltoYoo1WvKUVGBQK+1ifr7g==}

  '@types/node@20.17.11':
    resolution: {integrity: sha512-Ept5glCK35R8yeyIeYlRIZtX6SLRyqMhOFTgj5SOkMpLTdw3SEHI9fHx60xaUZ+V1aJxQJODE+7/j5ocZydYTg==}

  '@types/prop-types@15.7.14':
    resolution: {integrity: sha512-gNMvNH49DJ7OJYv+KAKn0Xp45p8PLl6zo2YnvDIbTd4J6MER2BmWN49TG7n9LvkyihINxeKW8+3bfS2yDC9dzQ==}

  '@types/react-dom@18.3.5':
    resolution: {integrity: sha512-P4t6saawp+b/dFrUr2cvkVsfvPguwsxtH6dNIYRllMsefqFzkZk5UIjzyDOv5g1dXIPdG4Sp1yCR4Z6RCUsG/Q==}
    peerDependencies:
      '@types/react': ^18.0.0

  '@types/react-redux@7.1.34':
    resolution: {integrity: sha512-GdFaVjEbYv4Fthm2ZLvj1VSCedV7TqE5y1kNwnjSdBOTXuRSgowux6J8TAct15T3CKBr63UMk+2CO7ilRhyrAQ==}

  '@types/react@18.3.18':
    resolution: {integrity: sha512-t4yC+vtgnkYjNSKlFx1jkAhH8LgTo2N/7Qvi83kdEaUtMDiwpbLAktKDaAMlRcJ5eSxZkH74eEGt1ky31d7kfQ==}

  '@types/resolve@1.17.1':
    resolution: {integrity: sha512-yy7HuzQhj0dhGpD8RLXSZWEkLsV9ibvxvi6EiJ3bkqLAO1RGo0WbkWQiwpRlSFymTJRz0d3k5LM3kkx8ArDbLw==}

  '@types/semver@7.5.8':
    resolution: {integrity: sha512-I8EUhyrgfLrcTkzV3TSsGyl1tSuPrEDzr0yd5m90UgNxQkyDXULk3b6MlQqTCpZpNtWe1K0hzclnZkTcLBe2UQ==}

  '@types/simplebar@5.3.3':
    resolution: {integrity: sha512-0RbZBLnc1Iwr5TxDZY3LYgcxmK2LasZWZMoPIWm6f6mOjdUYbw3HMgM4NIBXpSk8oJSlLxbSrxT8JluygCqilA==}
    deprecated: This is a stub types definition. simplebar provides its own type definitions, so you do not need this installed.

  '@types/trusted-types@2.0.7':
    resolution: {integrity: sha512-ScaPdn1dQczgbl0QFTeTOmVHFULt394XJgOQNoyVhZ6r2vLnMLJfBPd53SB52T/3G36VI1/g2MZaX0cwDuXsfw==}

  '@types/web-bluetooth@0.0.20':
    resolution: {integrity: sha512-g9gZnnXVq7gM7v3tJCWV/qw7w+KeOlSHAhgF9RytFyifW6AF61hdT2ucrYhPq9hLs5JIryeupHV3qGk95dH9ow==}

  '@typescript-eslint/eslint-plugin@7.2.0':
    resolution: {integrity: sha512-mdekAHOqS9UjlmyF/LSs6AIEvfceV749GFxoBAjwAv0nkevfKHWQFDMcBZWUiIC5ft6ePWivXoS36aKQ0Cy3sw==}
    engines: {node: ^16.0.0 || >=18.0.0}
    peerDependencies:
      '@typescript-eslint/parser': ^7.0.0
      eslint: ^8.56.0
      typescript: '*'
    peerDependenciesMeta:
      typescript:
        optional: true

  '@typescript-eslint/parser@7.2.0':
    resolution: {integrity: sha512-5FKsVcHTk6TafQKQbuIVkXq58Fnbkd2wDL4LB7AURN7RUOu1utVP+G8+6u3ZhEroW3DF6hyo3ZEXxgKgp4KeCg==}
    engines: {node: ^16.0.0 || >=18.0.0}
    peerDependencies:
      eslint: ^8.56.0
      typescript: '*'
    peerDependenciesMeta:
      typescript:
        optional: true

  '@typescript-eslint/scope-manager@7.2.0':
    resolution: {integrity: sha512-Qh976RbQM/fYtjx9hs4XkayYujB/aPwglw2choHmf3zBjB4qOywWSdt9+KLRdHubGcoSwBnXUH2sR3hkyaERRg==}
    engines: {node: ^16.0.0 || >=18.0.0}

  '@typescript-eslint/type-utils@7.2.0':
    resolution: {integrity: sha512-xHi51adBHo9O9330J8GQYQwrKBqbIPJGZZVQTHHmy200hvkLZFWJIFtAG/7IYTWUyun6DE6w5InDReePJYJlJA==}
    engines: {node: ^16.0.0 || >=18.0.0}
    peerDependencies:
      eslint: ^8.56.0
      typescript: '*'
    peerDependenciesMeta:
      typescript:
        optional: true

  '@typescript-eslint/types@7.2.0':
    resolution: {integrity: sha512-XFtUHPI/abFhm4cbCDc5Ykc8npOKBSJePY3a3s+lwumt7XWJuzP5cZcfZ610MIPHjQjNsOLlYK8ASPaNG8UiyA==}
    engines: {node: ^16.0.0 || >=18.0.0}

  '@typescript-eslint/typescript-estree@7.2.0':
    resolution: {integrity: sha512-cyxS5WQQCoBwSakpMrvMXuMDEbhOo9bNHHrNcEWis6XHx6KF518tkF1wBvKIn/tpq5ZpUYK7Bdklu8qY0MsFIA==}
    engines: {node: ^16.0.0 || >=18.0.0}
    peerDependencies:
      typescript: '*'
    peerDependenciesMeta:
      typescript:
        optional: true

  '@typescript-eslint/utils@7.2.0':
    resolution: {integrity: sha512-YfHpnMAGb1Eekpm3XRK8hcMwGLGsnT6L+7b2XyRv6ouDuJU1tZir1GS2i0+VXRatMwSI1/UfcyPe53ADkU+IuA==}
    engines: {node: ^16.0.0 || >=18.0.0}
    peerDependencies:
      eslint: ^8.56.0

  '@typescript-eslint/visitor-keys@7.2.0':
    resolution: {integrity: sha512-c6EIQRHhcpl6+tO8EMR+kjkkV+ugUNXOmeASA1rlzkd8EPIriavpWoiEz1HR/VLhbVIdhqnV6E7JZm00cBDx2A==}
    engines: {node: ^16.0.0 || >=18.0.0}

  '@ungap/structured-clone@1.2.1':
    resolution: {integrity: sha512-fEzPV3hSkSMltkw152tJKNARhOupqbH96MZWyRjNaYZOMIzbrTeQDG+MTc6Mr2pgzFQzFxAfmhGDNP5QK++2ZA==}

  '@vibrant/color@3.2.1-alpha.1':
    resolution: {integrity: sha512-cvm+jAPwao2NerTr3d1JttYyLhp3eD/AQBeevxF7KT6HctToWZCwr2AeTr003/wKgbjzdOV1qySnbyOeu+R+Jw==}

  '@vibrant/core@3.2.1-alpha.1':
    resolution: {integrity: sha512-X9Oa9WfPEQnZ6L+5dLRlh+IlsxJkYTw9b/g3stFKoNXbVRKCeXHmH48l7jIBBOg3VcXOGUdsYBqsTwPNkIveaA==}

  '@vibrant/generator-default@3.2.1-alpha.1':
    resolution: {integrity: sha512-BWnQhDaz92UhyHnpdAzKXHQecY+jvyMXtzjKYbveFxThm6+HVoLjwONlbck7oyOpFzV2OM7V11XuR85BxaHvjw==}

  '@vibrant/generator@3.2.1-alpha.1':
    resolution: {integrity: sha512-luS5YvMhwMqG01YTj1dJ+cmkuIw1VCByOR6zIaCOwQqI/mcOs88JBWcA1r2TywJTOPlVpjfnDvAlyaKBKh4dMA==}

  '@vibrant/image-browser@3.2.1-alpha.1':
    resolution: {integrity: sha512-6xWvQfB20sE6YtCWylgEAHuee3iD8h3aFIDbCS2yj7jIelKcYTrrp5jg2d2BhOOB6pC5JzF+QfpCrm0DmAIlgQ==}

  '@vibrant/image-node@3.2.1-alpha.1':
    resolution: {integrity: sha512-/Io/Rpo4EkO6AhaXdcxUXkbOFhSFtjm0LSAM4c0AyGA5EbC8PyZqjk8b11bQAEMCaYaweFQfTdGD7oVbXe21CQ==}

  '@vibrant/image@3.2.1-alpha.1':
    resolution: {integrity: sha512-4aF5k79QfyhZOqRovJpbnIjWfe3uuWhY8voqVdd4/qgu4o70/AwVlM+pYmCaJVzI45VWNWWHYA5QlYuKsXnBqQ==}

  '@vibrant/quantizer-mmcq@3.2.1-alpha.1':
    resolution: {integrity: sha512-Wuk9PTZtxr8qsWTcgP6lcrrmrq36syVwxf+BUxdgQYntBcQ053SaN34lVGOJ0WPdK5vABoxbYljhceCgiILtZw==}

  '@vibrant/quantizer@3.2.1-alpha.1':
    resolution: {integrity: sha512-iHnPx/+n4iLtYLm1GClSfyg2fFbMatFG0ipCyp9M6tXNIPAg+pSvUJSGBnVnH7Nl/bR8Gkkj1h0pJ4RsKcdIrQ==}

  '@vibrant/types@3.2.1-alpha.1':
    resolution: {integrity: sha512-ts9u7nsrENoYI5s0MmPOeY5kCLFKvQndKVDOPFCbTA0z493uhDp8mpiQhjFYTf3kPbS04z9zbHLE2luFC7x4KQ==}

  '@vibrant/worker@3.2.1-alpha.1':
    resolution: {integrity: sha512-mtSlBdHkFNr4FOnMtqtHJxy9z5AsUcZzGlpiHzvWOoaoN9lNTDPwxOBd0q4VTYWuGPrIm6Fuq5m7aRbLv7KqiQ==}

  '@webassemblyjs/ast@1.14.1':
    resolution: {integrity: sha512-nuBEDgQfm1ccRp/8bCQrx1frohyufl4JlbMMZ4P1wpeOfDhF6FQkxZJ1b/e+PLwr6X1Nhw6OLme5usuBWYBvuQ==}

  '@webassemblyjs/floating-point-hex-parser@1.13.2':
    resolution: {integrity: sha512-6oXyTOzbKxGH4steLbLNOu71Oj+C8Lg34n6CqRvqfS2O71BxY6ByfMDRhBytzknj9yGUPVJ1qIKhRlAwO1AovA==}

  '@webassemblyjs/helper-api-error@1.13.2':
    resolution: {integrity: sha512-U56GMYxy4ZQCbDZd6JuvvNV/WFildOjsaWD3Tzzvmw/mas3cXzRJPMjP83JqEsgSbyrmaGjBfDtV7KDXV9UzFQ==}

  '@webassemblyjs/helper-buffer@1.14.1':
    resolution: {integrity: sha512-jyH7wtcHiKssDtFPRB+iQdxlDf96m0E39yb0k5uJVhFGleZFoNw1c4aeIcVUPPbXUVJ94wwnMOAqUHyzoEPVMA==}

  '@webassemblyjs/helper-numbers@1.13.2':
    resolution: {integrity: sha512-FE8aCmS5Q6eQYcV3gI35O4J789wlQA+7JrqTTpJqn5emA4U2hvwJmvFRC0HODS+3Ye6WioDklgd6scJ3+PLnEA==}

  '@webassemblyjs/helper-wasm-bytecode@1.13.2':
    resolution: {integrity: sha512-3QbLKy93F0EAIXLh0ogEVR6rOubA9AoZ+WRYhNbFyuB70j3dRdwH9g+qXhLAO0kiYGlg3TxDV+I4rQTr/YNXkA==}

  '@webassemblyjs/helper-wasm-section@1.14.1':
    resolution: {integrity: sha512-ds5mXEqTJ6oxRoqjhWDU83OgzAYjwsCV8Lo/N+oRsNDmx/ZDpqalmrtgOMkHwxsG0iI//3BwWAErYRHtgn0dZw==}

  '@webassemblyjs/ieee754@1.13.2':
    resolution: {integrity: sha512-4LtOzh58S/5lX4ITKxnAK2USuNEvpdVV9AlgGQb8rJDHaLeHciwG4zlGr0j/SNWlr7x3vO1lDEsuePvtcDNCkw==}

  '@webassemblyjs/leb128@1.13.2':
    resolution: {integrity: sha512-Lde1oNoIdzVzdkNEAWZ1dZ5orIbff80YPdHx20mrHwHrVNNTjNr8E3xz9BdpcGqRQbAEa+fkrCb+fRFTl/6sQw==}

  '@webassemblyjs/utf8@1.13.2':
    resolution: {integrity: sha512-3NQWGjKTASY1xV5m7Hr0iPeXD9+RDobLll3T9d2AO+g3my8xy5peVyjSag4I50mR1bBSN/Ct12lo+R9tJk0NZQ==}

  '@webassemblyjs/wasm-edit@1.14.1':
    resolution: {integrity: sha512-RNJUIQH/J8iA/1NzlE4N7KtyZNHi3w7at7hDjvRNm5rcUXa00z1vRz3glZoULfJ5mpvYhLybmVcwcjGrC1pRrQ==}

  '@webassemblyjs/wasm-gen@1.14.1':
    resolution: {integrity: sha512-AmomSIjP8ZbfGQhumkNvgC33AY7qtMCXnN6bL2u2Js4gVCg8fp735aEiMSBbDR7UQIj90n4wKAFUSEd0QN2Ukg==}

  '@webassemblyjs/wasm-opt@1.14.1':
    resolution: {integrity: sha512-PTcKLUNvBqnY2U6E5bdOQcSM+oVP/PmrDY9NzowJjislEjwP/C4an2303MCVS2Mg9d3AJpIGdUFIQQWbPds0Sw==}

  '@webassemblyjs/wasm-parser@1.14.1':
    resolution: {integrity: sha512-JLBl+KZ0R5qB7mCnud/yyX08jWFw5MsoalJ1pQ4EdFlgj9VdXKGuENGsiCIjegI1W7p91rUlcB/LB5yRJKNTcQ==}

  '@webassemblyjs/wast-printer@1.14.1':
    resolution: {integrity: sha512-kPSSXE6De1XOR820C90RIo2ogvZG+c3KiHzqUoO/F34Y2shGzesfqv7o57xrxovZJH/MetF5UjroJ/R/3isoiw==}

  '@xtuc/ieee754@1.2.0':
    resolution: {integrity: sha512-DX8nKgqcGwsc0eJSqYt5lwP4DH5FlHnmuWWBRy7X0NcaGR0ZtuyeESgMwTYVEtxmsNGY+qit4QYT/MIYTOTPeA==}

  '@xtuc/long@4.2.2':
    resolution: {integrity: sha512-NuHqBY1PB/D8xU6s/thBgOAiAP7HOYDQ32+BFZILJ8ivkUkAHQnWfn6WhL79Owj1qmUnoN/YPhktdIoucipkAQ==}

  acorn-jsx@5.3.2:
    resolution: {integrity: sha512-rq9s+JNhf0IChjtDXxllJ7g41oZk5SlXtp0LHwyA5cejwn7vKmKp4pPri6YEePv2PU65sAsegbXtIinmDFDXgQ==}
    peerDependencies:
      acorn: ^6.0.0 || ^7.0.0 || ^8.0.0

  acorn-walk@8.3.4:
    resolution: {integrity: sha512-ueEepnujpqee2o5aIYnvHU6C0A42MNdsIDeqy5BydrkuC5R1ZuUFnm27EeFJGoEHJQgn3uleRvmTXaJgfXbt4g==}
    engines: {node: '>=0.4.0'}

  acorn@8.14.0:
    resolution: {integrity: sha512-cl669nCJTZBsL97OF4kUQm5g5hC2uihk0NxY3WENAC0TYdILVkAyHymAntgxGkl7K+t0cXIrH5siy5S4XkFycA==}
    engines: {node: '>=0.4.0'}
    hasBin: true

  ajv-formats@2.1.1:
    resolution: {integrity: sha512-Wx0Kx52hxE7C18hkMEggYlEifqWZtYaRgouJor+WMdPnQyEK13vgEWyVNup7SoeeoLMsr4kf5h6dOW11I15MUA==}
    peerDependencies:
      ajv: ^8.0.0
    peerDependenciesMeta:
      ajv:
        optional: true

  ajv-keywords@3.5.2:
    resolution: {integrity: sha512-5p6WTN0DdTGVQk6VjcEju19IgaHudalcfabD7yhDGeA6bcQnmL+CpveLJq/3hvfwd1aof6L386Ougkx6RfyMIQ==}
    peerDependencies:
      ajv: ^6.9.1

  ajv-keywords@5.1.0:
    resolution: {integrity: sha512-YCS/JNFAUyr5vAuhk1DWm1CBxRHW9LbJ2ozWeemrIqpbsqKjHVxYPyi5GC0rjZIT5JxJ3virVTS8wk4i/Z+krw==}
    peerDependencies:
      ajv: ^8.8.2

  ajv@6.12.6:
    resolution: {integrity: sha512-j3fVLgvTo527anyYyJOGTYJbG+vnnQYvE0m5mmkc1TK+nxAppkCLMIL0aZ4dblVCNoGShhm+kzE4ZUykBoMg4g==}

  ajv@8.17.1:
    resolution: {integrity: sha512-B/gBuNg5SiMTrPkC+A2+cW0RszwxYmn6VYxB/inlBStS5nx6xHIt/ehKRhIMhqusl7a8LjQoZnjCs5vhwxOQ1g==}

  ansi-regex@5.0.1:
    resolution: {integrity: sha512-quJQXlTSUGL2LH9SUXo8VwsY4soanhgo6LNSm84E1LBcE8s3O0wpdiRzyR9z/ZZJMlMWv37qOOb9pdJlMUEKFQ==}
    engines: {node: '>=8'}

  ansi-regex@6.1.0:
    resolution: {integrity: sha512-7HSX4QQb4CspciLpVFwyRe79O3xsIZDDLER21kERQ71oaPodF8jL725AgJMFAYbooIqolJoRLuM81SpeUkpkvA==}
    engines: {node: '>=12'}

  ansi-styles@4.3.0:
    resolution: {integrity: sha512-zbB9rCJAT1rbjiVDb2hqKFHNYLxgtk8NURxZ3IZwD3F6NtxbXZQCnnSi1Lkx+IDohdPlFp222wVALIheZJQSEg==}
    engines: {node: '>=8'}

  ansi-styles@6.2.1:
    resolution: {integrity: sha512-bN798gFfQX+viw3R7yrGWRqnrN2oRkEkUjjl4JNn4E8GxxbjtG3FbrEIIY3l8/hrwUwIeCZvi4QuOTP4MErVug==}
    engines: {node: '>=12'}

  any-base@1.1.0:
    resolution: {integrity: sha512-uMgjozySS8adZZYePpaWs8cxB9/kdzmpX6SgJZ+wbz1K5eYk5QMYDVJaZKhxyIHUdnnJkfR7SVgStgH7LkGUyg==}

  any-promise@1.3.0:
    resolution: {integrity: sha512-7UvmKalWRt1wgjL1RrGxoSJW/0QZFIegpeGvZG9kjp8vrRu55XTHbwnqq2GpXm9uLbcuhxm3IqX9OB4MZR1b2A==}

  anymatch@3.1.3:
    resolution: {integrity: sha512-KMReFUr0B4t+D+OBkjR3KYqvocp2XaSzO55UcB6mgQMd3KbcE+mWTyvVV7D/zsdEbNnV6acZUutkiHQXvTr1Rw==}
    engines: {node: '>= 8'}

  arg@5.0.2:
    resolution: {integrity: sha512-PYjyFOLKQ9y57JvQ6QLo8dAgNqswh8M1RMJYdQduT6xbWSgK36P/Z/v+p888pM69jMMfS8Xd8F6I1kQ/I9HUGg==}

  argparse@2.0.1:
    resolution: {integrity: sha512-8+9WqebbFzpX9OR+Wa6O29asIogeRMzcGtAINdpMHHyAg10f05aSFVBbcEqGf/PXw1EjAZ+q2/bEBg3DvurK3Q==}

  aria-hidden@1.2.4:
    resolution: {integrity: sha512-y+CcFFwelSXpLZk/7fMB2mUbGtX9lKycf1MWJ7CaTIERyitVlyQx6C+sxcROU2BAJ24OiZyK+8wj2i8AlBoS3A==}
    engines: {node: '>=10'}

  aria-query@5.3.2:
    resolution: {integrity: sha512-COROpnaoap1E2F000S62r6A60uHZnmlvomhfyT2DlTcrY1OrBKn2UhH7qn5wTC9zMvD0AY7csdPSNwKP+7WiQw==}
    engines: {node: '>= 0.4'}

  array-buffer-byte-length@1.0.2:
    resolution: {integrity: sha512-LHE+8BuR7RYGDKvnrmcuSq3tDcKv9OFEXQt/HpbZhY7V6h0zlUXutnAD82GiFx9rdieCMjkvtcsPqBwgUl1Iiw==}
    engines: {node: '>= 0.4'}

  array-includes@3.1.8:
    resolution: {integrity: sha512-itaWrbYbqpGXkGhZPGUulwnhVf5Hpy1xiCFsGqyIGglbBxmG5vSjxQen3/WGOjPpNEv1RtBLKxbmVXm8HpJStQ==}
    engines: {node: '>= 0.4'}

  array-union@1.0.2:
    resolution: {integrity: sha512-Dxr6QJj/RdU/hCaBjOfxW+q6lyuVE6JFWIrAUpuOOhoJJoQ99cUn3igRaHVB5P9WrgFVN0FfArM3x0cueOU8ng==}
    engines: {node: '>=0.10.0'}

  array-union@2.1.0:
    resolution: {integrity: sha512-HGyxoOTYUyCM6stUe6EJgnd4EoewAI7zMdfqO+kGjnlZmBDz/cR5pf8r/cR4Wq60sL/p0IkcjUEEPwS3GFrIyw==}
    engines: {node: '>=8'}

  array-uniq@1.0.3:
    resolution: {integrity: sha512-MNha4BWQ6JbwhFhj03YK552f7cb3AzoE8SzeljgChvL1dl3IcvggXVz1DilzySZkCja+CXuZbdW7yATchWn8/Q==}
    engines: {node: '>=0.10.0'}

  array.prototype.findlast@1.2.5:
    resolution: {integrity: sha512-CVvd6FHg1Z3POpBLxO6E6zr+rSKEQ9L6rZHAaY7lLfhKsWYUBBOuMs0e9o24oopj6H+geRCX0YJ+TJLBK2eHyQ==}
    engines: {node: '>= 0.4'}

  array.prototype.findlastindex@1.2.5:
    resolution: {integrity: sha512-zfETvRFA8o7EiNn++N5f/kaCw221hrpGsDmcpndVupkPzEc1Wuf3VgC0qby1BbHs7f5DVYjgtEU2LLh5bqeGfQ==}
    engines: {node: '>= 0.4'}

  array.prototype.flat@1.3.3:
    resolution: {integrity: sha512-rwG/ja1neyLqCuGZ5YYrznA62D4mZXg0i1cIskIUKSiqF3Cje9/wXAls9B9s1Wa2fomMsIv8czB8jZcPmxCXFg==}
    engines: {node: '>= 0.4'}

  array.prototype.flatmap@1.3.3:
    resolution: {integrity: sha512-Y7Wt51eKJSyi80hFrJCePGGNo5ktJCslFuboqJsbf57CCPcm5zztluPlc4/aD8sWsKvlwatezpV4U1efk8kpjg==}
    engines: {node: '>= 0.4'}

  array.prototype.tosorted@1.1.4:
    resolution: {integrity: sha512-p6Fx8B7b7ZhL/gmUsAy0D15WhvDccw3mnGNbZpi3pmeJdxtWsj2jEaI4Y6oo3XiHfzuSgPwKc04MYt6KgvC/wA==}
    engines: {node: '>= 0.4'}

  arraybuffer.prototype.slice@1.0.4:
    resolution: {integrity: sha512-BNoCY6SXXPQ7gF2opIP4GBE+Xw7U+pHMYKuzjgCN3GwiaIR09UUeKfheyIry77QtrCBlC0KK0q5/TER/tYh3PQ==}
    engines: {node: '>= 0.4'}

  ast-types-flow@0.0.8:
    resolution: {integrity: sha512-OH/2E5Fg20h2aPrbe+QL8JZQFko0YZaF+j4mnQ7BGhfavO7OpSLa8a0y9sBwomHdSbkhTS8TQNayBfnW5DwbvQ==}

  async@3.2.6:
    resolution: {integrity: sha512-htCUDlxyyCLMgaM3xXg0C0LW2xqfuQ6p05pCEIsXuyQ+a1koYKTuBMzRNwmybfLgvJDMd0r1LTn4+E0Ti6C2AA==}

  asynckit@0.4.0:
    resolution: {integrity: sha512-Oei9OH4tRh0YqU3GxhX79dM/mwVgvbZJaSNaRk+bshkj0S5cfHcgYakreBjrHwatXKbz+IoIdYLxrKim2MjW0Q==}

  at-least-node@1.0.0:
    resolution: {integrity: sha512-+q/t7Ekv1EDY2l6Gda6LLiX14rU9TV20Wa3ofeQmwPFZbOMo9DXrLbOjFaaclkXKWidIaopwAObQDqwWtGUjqg==}
    engines: {node: '>= 4.0.0'}

  available-typed-arrays@1.0.7:
    resolution: {integrity: sha512-wvUjBtSGN7+7SjNpq/9M2Tg350UZD3q62IFZLbRAR1bSMlCo1ZaeW+BJ+D090e4hIIZLBcTDWe4Mh4jvUDajzQ==}
    engines: {node: '>= 0.4'}

  axe-core@4.10.2:
    resolution: {integrity: sha512-RE3mdQ7P3FRSe7eqCWoeQ/Z9QXrtniSjp1wUjt5nRC3WIpz5rSCve6o3fsZ2aCpJtrZjSZgjwXAoTO5k4tEI0w==}
    engines: {node: '>=4'}

  axios@1.7.9:
    resolution: {integrity: sha512-LhLcE7Hbiryz8oMDdDptSrWowmB4Bl6RCt6sIJKpRB4XtVf0iEgewX3au/pJqm+Py1kCASkb/FFKjxQaLtxJvw==}

  axobject-query@4.1.0:
    resolution: {integrity: sha512-qIj0G9wZbMGNLjLmg1PT6v2mE9AH2zlnADJD/2tC6E00hgmhUOfEB6greHPAfLRSufHqROIUTkw6E+M3lH0PTQ==}
    engines: {node: '>= 0.4'}

  babel-loader@8.4.1:
    resolution: {integrity: sha512-nXzRChX+Z1GoE6yWavBQg6jDslyFF3SDjl2paADuoQtQW10JqShJt62R6eJQ5m/pjJFDT8xgKIWSP85OY8eXeA==}
    engines: {node: '>= 8.9'}
    peerDependencies:
      '@babel/core': ^7.0.0
      webpack: '>=2'

  babel-plugin-polyfill-corejs2@0.4.12:
    resolution: {integrity: sha512-CPWT6BwvhrTO2d8QVorhTCQw9Y43zOu7G9HigcfxvepOU6b8o3tcWad6oVgZIsZCTt42FFv97aA7ZJsbM4+8og==}
    peerDependencies:
      '@babel/core': ^7.4.0 || ^8.0.0-0 <8.0.0

  babel-plugin-polyfill-corejs3@0.10.6:
    resolution: {integrity: sha512-b37+KR2i/khY5sKmWNVQAnitvquQbNdWy6lJdsr0kmquCKEEUgMKK4SboVM3HtfnZilfjr4MMQ7vY58FVWDtIA==}
    peerDependencies:
      '@babel/core': ^7.4.0 || ^8.0.0-0 <8.0.0

  babel-plugin-polyfill-regenerator@0.6.3:
    resolution: {integrity: sha512-LiWSbl4CRSIa5x/JAU6jZiG9eit9w6mz+yVMFwDE83LAWvt0AfGBoZ7HS/mkhrKuh2ZlzfVZYKoLjXdqw6Yt7Q==}
    peerDependencies:
      '@babel/core': ^7.4.0 || ^8.0.0-0 <8.0.0

  balanced-match@1.0.2:
    resolution: {integrity: sha512-3oSeUO0TMV67hN1AmbXsK4yaqU7tjiHlbxRDZOpH0KW9+CeX4bRAaX0Anxt0tx2MrpRpWwQaPwIlISEJhYU5Pw==}

  base64-js@1.5.1:
    resolution: {integrity: sha512-AKpaYlHn8t4SVbOHCy+b5+KKgvR4vrsD8vbvrbiQJps7fKDTkjkDry6ji0rUJjC0kzbNePLwzxq8iypo41qeWA==}

  big.js@5.2.2:
    resolution: {integrity: sha512-vyL2OymJxmarO8gxMr0mhChsO9QGwhynfuu4+MHTAW6czfq9humCB7rKpUjDd9YUiDPU4mzpyupFSvOClAwbmQ==}

  binary-extensions@2.3.0:
    resolution: {integrity: sha512-Ceh+7ox5qe7LJuLHoY0feh3pHuUDHAcRUeyL2VYghZwfpkNIy/+8Ocg0a3UuSoYzavmylwuLWQOf3hl0jjMMIw==}
    engines: {node: '>=8'}

  bindings@1.5.0:
    resolution: {integrity: sha512-p2q/t/mhvuOj/UeLlV6566GD/guowlr0hHxClI0W9m7MWYkL1F0hLo+0Aexs9HSPCtR1SXQ0TD3MMKrXZajbiQ==}

  bl@5.1.0:
    resolution: {integrity: sha512-tv1ZJHLfTDnXE6tMHv73YgSJaWR2AFuPwMntBe7XL/GBFHnT0CLnsHMogfk5+GzCDC5ZWarSCYaIGATZt9dNsQ==}

  bmp-js@0.1.0:
    resolution: {integrity: sha512-vHdS19CnY3hwiNdkaqk93DvjVLfbEcI8mys4UjuWrlX1haDmroo8o4xCzh4wD6DGV6HxRCyauwhHRqMTfERtjw==}

  brace-expansion@1.1.11:
    resolution: {integrity: sha512-iCuPHDFgrHX7H2vEI/5xpz07zSHB00TpugqhmYtVmMO6518mCuRMoOYFldEBl0g187ufozdaHgWKcYFb61qGiA==}

  brace-expansion@2.0.1:
    resolution: {integrity: sha512-XnAIvQ8eM+kC6aULx6wuQiwVsnzsi9d3WxzV3FpWTGA19F621kwdbsAcFKXgKUHZWsy+mY6iL1sHTxWEFCytDA==}

  braces@3.0.3:
    resolution: {integrity: sha512-yQbXgO/OSZVD2IsiLlro+7Hf6Q18EJrKSEsdoMzKePKXct3gvD8oLcOQdIzGupr5Fj+EDe8gO/lxc1BzfMpxvA==}
    engines: {node: '>=8'}

  browserslist@4.24.3:
    resolution: {integrity: sha512-1CPmv8iobE2fyRMV97dAcMVegvvWKxmq94hkLiAkUGwKVTyDLw33K+ZxiFrREKmmps4rIw6grcCFCnTMSZ/YiA==}
    engines: {node: ^6 || ^7 || ^8 || ^9 || ^10 || ^11 || ^12 || >=13.7}
    hasBin: true

  buffer-equal@0.0.1:
    resolution: {integrity: sha512-RgSV6InVQ9ODPdLWJ5UAqBqJBOg370Nz6ZQtRzpt6nUjc8v0St97uJ4PYC6NztqIScrAXafKM3mZPMygSe1ggA==}
    engines: {node: '>=0.4.0'}

  buffer-from@1.1.2:
    resolution: {integrity: sha512-E+XQCRwSbaaiChtv6k6Dwgc+bx+Bs6vuKJHHl5kox/BaKbhiXzqQOwK4cO22yElGp2OCmjwVhT3HmxgyPGnJfQ==}

  buffer@5.7.1:
    resolution: {integrity: sha512-EHcyIPBQ4BSGlvjB16k5KgAJ27CIsHY/2JBmCRReo48y9rQ3MaUzWX3KVlBa4U7MyX02HdVj0K7C3WaB3ju7FQ==}

  buffer@6.0.3:
    resolution: {integrity: sha512-FTiCpNxtwiZZHEZbcbTIcZjERVICn9yq/pDFkTl95/AxzD1naBctN7YO68riM/gLSDY7sdrMby8hofADYuuqOA==}

  builtin-modules@3.3.0:
    resolution: {integrity: sha512-zhaCDicdLuWN5UbN5IMnFqNMhNfo919sH85y2/ea+5Yg9TsTkeZxpL+JLbp6cgYFS4sRLp3YV4S6yDuqVWHYOw==}
    engines: {node: '>=6'}

  busboy@1.6.0:
    resolution: {integrity: sha512-8SFQbg/0hQ9xy3UNTB0YEnsNBbWfhf7RtnzpL7TkBiTBRfrQ9Fxcnz7VJsleJpyp6rVLvXiuORqjlHi5q+PYuA==}
    engines: {node: '>=10.16.0'}

  call-bind-apply-helpers@1.0.1:
    resolution: {integrity: sha512-BhYE+WDaywFg2TBWYNXAE+8B1ATnThNBqXHP5nQu0jWJdVvY2hvkpyB3qOmtmDePiS5/BDQ8wASEWGMWRG148g==}
    engines: {node: '>= 0.4'}

  call-bind@1.0.8:
    resolution: {integrity: sha512-oKlSFMcMwpUg2ednkhQ454wfWiU/ul3CkJe/PEHcTKuiX6RpbehUiFMXu13HalGZxfUwCQzZG747YXBn1im9ww==}
    engines: {node: '>= 0.4'}

  call-bound@1.0.3:
    resolution: {integrity: sha512-YTd+6wGlNlPxSuri7Y6X8tY2dmm12UMH66RpKMhiX6rsk5wXXnYgbUcOt8kiS31/AjfoTOvCsE+w8nZQLQnzHA==}
    engines: {node: '>= 0.4'}

  callsites@3.1.0:
    resolution: {integrity: sha512-P8BjAsXvZS+VIDUI11hHCQEv74YT67YUi5JJFNWIqL235sBmjX4+qx9Muvls5ivyNENctx46xQLQ3aTuE7ssaQ==}
    engines: {node: '>=6'}

  camelcase-css@2.0.1:
    resolution: {integrity: sha512-QOSvevhslijgYwRx6Rv7zKdMF8lbRmx+uQGx2+vDc+KI/eBnsy9kit5aj23AgGu3pa4t9AgwbnXWqS+iOY+2aA==}
    engines: {node: '>= 6'}

  caniuse-lite@1.0.30001690:
    resolution: {integrity: sha512-5ExiE3qQN6oF8Clf8ifIDcMRCRE/dMGcETG/XGMD8/XiXm6HXQgQTh1yZYLXXpSOsEUlJm1Xr7kGULZTuGtP/w==}

  centra@2.7.0:
    resolution: {integrity: sha512-PbFMgMSrmgx6uxCdm57RUos9Tc3fclMvhLSATYN39XsDV29B89zZ3KA89jmY0vwSGazyU+uerqwa6t+KaodPcg==}

  chalk@4.1.2:
    resolution: {integrity: sha512-oKnbhFyRIXpUuez8iBMmyEa4nbj4IOQyuhc/wy9kY7/WVPcwIO9VA668Pu8RkO7+0G76SLROeyw9CpQ061i4mA==}
    engines: {node: '>=10'}

  chalk@5.2.0:
    resolution: {integrity: sha512-ree3Gqw/nazQAPuJJEy+avdl7QfZMcUvmHIKgEZkGL+xOBzRvup5Hxo6LHuMceSxOabuJLJm5Yp/92R9eMmMvA==}
    engines: {node: ^12.17.0 || ^14.13 || >=16.0.0}

  chokidar@3.6.0:
    resolution: {integrity: sha512-7VT13fmjotKpGipCW9JEQAusEPE+Ei8nl6/g4FBAmIm0GOOLMua9NDDo/DWp0ZAxCr3cPq5ZpBqmPAQgDda2Pw==}
    engines: {node: '>= 8.10.0'}

  chrome-trace-event@1.0.4:
    resolution: {integrity: sha512-rNjApaLzuwaOTjCiT8lSDdGN1APCiqkChLMJxJPWLunPAt5fy8xgU9/jNOchV84wfIxrA0lRQB7oCT8jrn/wrQ==}
    engines: {node: '>=6.0'}

  class-variance-authority@0.7.1:
    resolution: {integrity: sha512-Ka+9Trutv7G8M6WT6SeiRWz792K5qEqIGEGzXKhAE6xOWAY6pPH8U+9IY3oCMv6kqTmLsv7Xh/2w2RigkePMsg==}

  clean-webpack-plugin@4.0.0:
    resolution: {integrity: sha512-WuWE1nyTNAyW5T7oNyys2EN0cfP2fdRxhxnIQWiAp0bMabPdHhoGxM8A6YL2GhqwgrPnnaemVE7nv5XJ2Fhh2w==}
    engines: {node: '>=10.0.0'}
    peerDependencies:
      webpack: '>=4.0.0 <6.0.0'

  cli-cursor@4.0.0:
    resolution: {integrity: sha512-VGtlMu3x/4DOtIUwEkRezxUZ2lBacNJCHash0N0WeZDBS+7Ux1dm3XWAgWYxLJFMMdOeXMHXorshEFhbMSGelg==}
    engines: {node: ^12.20.0 || ^14.13.1 || >=16.0.0}

  cli-spinners@2.9.2:
    resolution: {integrity: sha512-ywqV+5MmyL4E7ybXgKys4DugZbX0FC6LnwrhjuykIjnK9k8OQacQ7axGKnjDXWNhns0xot3bZI5h55H8yo9cJg==}
    engines: {node: '>=6'}

  client-only@0.0.1:
    resolution: {integrity: sha512-IV3Ou0jSMzZrd3pZ48nLkT9DA7Ag1pnPzaiQhpW7c3RbcqqzvzzVu+L8gfqMp/8IM2MQtSiqaCxrrcfu8I8rMA==}

  clone@1.0.4:
    resolution: {integrity: sha512-JQHZ2QMW6l3aH/j6xCqQThY/9OH4D/9ls34cgkUBiEeocRTU04tHfKPBsUK1PqZCUQM7GiA0IIXJSuXHI64Kbg==}
    engines: {node: '>=0.8'}

  clsx@1.2.1:
    resolution: {integrity: sha512-EcR6r5a8bj6pu3ycsa/E/cKVGuTgZJZdsyUYHOksG/UHIiKfjxzRxYJpyVBwYaQeOvghal9fcc4PidlgzugAQg==}
    engines: {node: '>=6'}

  clsx@2.1.1:
    resolution: {integrity: sha512-eYm0QWBtUrBWZWG0d386OGAw16Z995PiOVo2B7bjWSbHedGl5e0ZWaq65kOGgUSNesEIDkB9ISbTg/JK9dhCZA==}
    engines: {node: '>=6'}

  color-convert@2.0.1:
    resolution: {integrity: sha512-RRECPsj7iu/xb5oKYcsFHSppFNnsj/52OVTRKb4zP5onXwVF3zVmmToNcOfGC+CRDpfK/U584fMg38ZHCaElKQ==}
    engines: {node: '>=7.0.0'}

  color-name@1.1.4:
    resolution: {integrity: sha512-dOy+3AuW3a2wNbZHIuMZpTcgjGuLU/uBL/ubcZF9OXbDo8ff4O8yVp5Bf0efS8uEoYo5q4Fx7dY9OgQGXgAsQA==}

  combined-stream@1.0.8:
    resolution: {integrity: sha512-FQN4MRfuJeHf7cBbBMJFXhKSDq+2kAArBlmRBvcvFE5BB1HZKXtSFASDhdlz9zOYwxh8lDdnvmMOe/+5cdoEdg==}
    engines: {node: '>= 0.8'}

  commander@10.0.1:
    resolution: {integrity: sha512-y4Mg2tXshplEbSGzx7amzPwKKOCGuoSRP/CjEdwwk0FOGlUbq6lKuoyDZTNZkmxHdJtp54hdfY/JUrdL7Xfdug==}
    engines: {node: '>=14'}

  commander@2.20.3:
    resolution: {integrity: sha512-GpVkmM8vF2vQUkj2LvZmD35JxeJOLCwJ9cUkugyk2nuhbv3+mJvpLYYt+0+USMxE+oj+ey/lJEnhZw75x/OMcQ==}

  commander@4.1.1:
    resolution: {integrity: sha512-NOKm8xhkzAjzFx8B2v5OAHT+u5pRQc2UCa2Vq9jYL/31o2wi9mxBA7LIFs3sV5VSC49z6pEhfbMULvShKj26WA==}
    engines: {node: '>= 6'}

  commander@7.2.0:
    resolution: {integrity: sha512-QrWXB+ZQSVPmIWIhtEO9H+gwHaMGYiF5ChvoJ+K9ZGHG/sVsa6yiesAD1GC/x46sET00Xlwo1u49RVVVzvcSkw==}
    engines: {node: '>= 10'}

  common-tags@1.8.2:
    resolution: {integrity: sha512-gk/Z852D2Wtb//0I+kRFNKKE9dIIVirjoqPoA1wJU+XePVXZfGeBpk45+A1rKO4Q43prqWBNY/MiIeRLbPWUaA==}
    engines: {node: '>=4.0.0'}

  commondir@1.0.1:
    resolution: {integrity: sha512-W9pAhw0ja1Edb5GVdIF1mjZw/ASI0AlShXM83UUGe2DVr5TdAPEA1OA8m/g8zWp9x6On7gqufY+FatDbC3MDQg==}

  concat-map@0.0.1:
    resolution: {integrity: sha512-/Srv4dswyQNBfohGpz9o6Yb3Gz3SrUDqBH5rTuhGR7ahtlbYKnVxw2bCFMRljaA7EXHaXZ8wsHdodFvbkhKmqg==}

  convert-source-map@2.0.0:
    resolution: {integrity: sha512-Kvp459HrV2FEJ1CAsi1Ku+MY3kasH19TFykTz2xWmMeq6bk2NU3XXvfJ+Q61m0xktWwt+1HSYf3JZsTms3aRJg==}

  core-js-compat@3.39.0:
    resolution: {integrity: sha512-VgEUx3VwlExr5no0tXlBt+silBvhTryPwCXRI2Id1PN8WTKu7MreethvddqOubrYxkFdv/RnYrqlv1sFNAUelw==}

  cross-spawn@7.0.6:
    resolution: {integrity: sha512-uV2QOWP2nWzsy2aMp8aRibhi9dlzF5Hgh5SHaB9OiTGEyDTiJJyx0uy51QXdyWbtAHNua4XJzUKca3OzKUd3vA==}
    engines: {node: '>= 8'}

  crypto-random-string@2.0.0:
    resolution: {integrity: sha512-v1plID3y9r/lPhviJ1wrXpLeyUIGAZ2SHNYTEapm7/8A9nLPoyvVp3RK/EPFqn5kEznyWgYZNsRtYYIWbuG8KA==}
    engines: {node: '>=8'}

  css-box-model@1.2.1:
    resolution: {integrity: sha512-a7Vr4Q/kd/aw96bnJG332W9V9LkJO69JRcaCYDUqjp6/z0w6VcZjgAcTbgFxEPfBgdnAwlh3iwu+hLopa+flJw==}

  css-mediaquery@0.1.2:
    resolution: {integrity: sha512-COtn4EROW5dBGlE/4PiKnh6rZpAPxDeFLaEEwt4i10jpDMFt2EhQGS79QmmrO+iKCHv0PU/HrOWEhijFd1x99Q==}

  cssesc@3.0.0:
    resolution: {integrity: sha512-/Tb/JcjK111nNScGob5MNtsntNM1aCNUDipB/TkwZFhyDrrE47SOx/18wF2bbjgc3ZzCSKW1T5nt5EbFoAz/Vg==}
    engines: {node: '>=4'}
    hasBin: true

  csstype@3.1.3:
    resolution: {integrity: sha512-M1uQkMl8rQK/szD0LNhtqxIPLpimGm8sOBwU7lLnCpSbTyY3yeU1Vc7l4KT5zT4s/yOxHH5O7tIuuLOCnLADRw==}

  damerau-levenshtein@1.0.8:
    resolution: {integrity: sha512-sdQSFB7+llfUcQHUQO3+B8ERRj0Oa4w9POWMI/puGtuf7gFywGmkaLCElnudfTiKZV+NvHqL0ifzdrI8Ro7ESA==}

  data-uri-to-buffer@4.0.1:
    resolution: {integrity: sha512-0R9ikRb668HB7QDxT1vkpuUBtqc53YyAwMwGeUFKRojY/NWKvdZ+9UYtRfGmhqNbRkTSVpMbmyhXipFFv2cb/A==}
    engines: {node: '>= 12'}

  data-view-buffer@1.0.2:
    resolution: {integrity: sha512-EmKO5V3OLXh1rtK2wgXRansaK1/mtVdTUEiEI0W8RkvgT05kfxaH29PliLnpLP73yYO6142Q72QNa8Wx/A5CqQ==}
    engines: {node: '>= 0.4'}

  data-view-byte-length@1.0.2:
    resolution: {integrity: sha512-tuhGbE6CfTM9+5ANGf+oQb72Ky/0+s3xKUpHvShfiz2RxMFgFPjsXuRLBVMtvMs15awe45SRb83D6wH4ew6wlQ==}
    engines: {node: '>= 0.4'}

  data-view-byte-offset@1.0.1:
    resolution: {integrity: sha512-BS8PfmtDGnrgYdOonGZQdLZslWIeCGFP9tpan0hi1Co2Zr2NKADsvGYA8XxuG/4UWgJ6Cjtv+YJnB6MM69QGlQ==}
    engines: {node: '>= 0.4'}

  debounce@1.2.1:
    resolution: {integrity: sha512-XRRe6Glud4rd/ZGQfiV1ruXSfbvfJedlV9Y6zOlP+2K04vBYiJEte6stfFkCP03aMnY5tsipamumUjL14fofug==}

  debug@3.2.7:
    resolution: {integrity: sha512-CFjzYYAi4ThfiQvizrFQevTTXHtnCqWfe7x1AhgEscTz6ZbLbfoLRLPugTQyBth6f8ZERVUSyWHFD/7Wu4t1XQ==}
    peerDependencies:
      supports-color: '*'
    peerDependenciesMeta:
      supports-color:
        optional: true

  debug@4.4.0:
    resolution: {integrity: sha512-6WTZ/IxCY/T6BALoZHaE4ctp9xm+Z5kY/pzYaCHRFeyVhojxlrm+46y68HA6hr0TcwEssoxNiDEUJQjfPZ/RYA==}
    engines: {node: '>=6.0'}
    peerDependencies:
      supports-color: '*'
    peerDependenciesMeta:
      supports-color:
        optional: true

  deep-is@0.1.4:
    resolution: {integrity: sha512-oIPzksmTg4/MriiaYGO+okXDT7ztn/w3Eptv/+gSIdMdKsJo0u4CfYNFJPy+4SKMuCqGw2wxnA+URMg3t8a/bQ==}

  deepmerge@4.3.1:
    resolution: {integrity: sha512-3sUqbMEc77XqpdNO7FRyRog+eW3ph+GYCbj+rK+uYyRMuwsVy0rMiVtPn+QJlKFvWP/1PYpapqYn0Me2knFn+A==}
    engines: {node: '>=0.10.0'}

  defaults@1.0.4:
    resolution: {integrity: sha512-eFuaLoy/Rxalv2kr+lqMlUnrDWV+3j4pljOIJgLIhI058IQfWJ7vXhyEIHu+HtC738klGALYxOKDO0bQP3tg8A==}

  define-data-property@1.1.4:
    resolution: {integrity: sha512-rBMvIzlpA8v6E+SJZoo++HAYqsLrkg7MSfIinMPFhmkorw7X+dOXVJQs+QT69zGkzMyfDnIMN2Wid1+NbL3T+A==}
    engines: {node: '>= 0.4'}

  define-properties@1.2.1:
    resolution: {integrity: sha512-8QmQKqEASLd5nx0U1B1okLElbUuuttJ/AnYmRXbbbGDWh6uS208EjD4Xqq/I9wK7u0v6O08XhTWnt5XtEbR6Dg==}
    engines: {node: '>= 0.4'}

  del@4.1.1:
    resolution: {integrity: sha512-QwGuEUouP2kVwQenAsOof5Fv8K9t3D8Ca8NxcXKrIpEHjTXK5J2nXLdP+ALI1cgv8wj7KuwBhTwBkOZSJKM5XQ==}
    engines: {node: '>=6'}

  delayed-stream@1.0.0:
    resolution: {integrity: sha512-ZySD7Nf91aLB0RxL4KGrKHBXl7Eds1DAmEdcoVawXnLD7SDhpNgtuII2aAkg7a7QS41jxPSZ17p4VdGnMHk3MQ==}
    engines: {node: '>=0.4.0'}

  detect-node-es@1.1.0:
    resolution: {integrity: sha512-ypdmJU/TbBby2Dxibuv7ZLW3Bs1QEmM7nHjEANfohJLvE0XVujisn1qPJcZxg+qDucsr+bP6fLD1rPS3AhJ7EQ==}

  didyoumean@1.2.2:
    resolution: {integrity: sha512-gxtyfqMg7GKyhQmb056K7M3xszy/myH8w+B4RT+QXBQsvAOdc3XymqDDPHx1BgPgsdAA5SIifona89YtRATDzw==}

  dir-glob@3.0.1:
    resolution: {integrity: sha512-WkrWp9GR4KXfKGYzOLmTuGVi1UWFfws377n9cc55/tb6DuqyF6pcQ5AbiHEshaDpY9v6oaSr2XCDidGmMwdzIA==}
    engines: {node: '>=8'}

  discord-rich-presence@0.0.8:
    resolution: {integrity: sha512-IpVMPjv15C9UvppxvrrGdv6bzQHOW1P1vLoMH15HvdJwGJ3dBd2bnrJ63Uy36YRUfrAMxGLiwUDHncvC8AuPaQ==}

  discord-rpc@4.0.1:
    resolution: {integrity: sha512-HOvHpbq5STRZJjQIBzwoKnQ0jHplbEWFWlPDwXXKm/bILh4nzjcg7mNqll0UY7RsjFoaXA7e/oYb/4lvpda2zA==}

  discord-rpc@git+https://git@github.com:discordjs/rpc.git#9e7de2a6d917591f10a66389e62e1dc053c04fec:
    resolution: {commit: 9e7de2a6d917591f10a66389e62e1dc053c04fec, repo: git@github.com:discordjs/rpc.git, type: git}
    version: 4.0.1

  dlv@1.1.3:
    resolution: {integrity: sha512-+HlytyjlPKnIG8XuRG8WvmBP8xs8P71y+SKKS6ZXWoEgLuePxtDoUEiH7WkdePWrQ5JBpE6aoVqfZfJUQkjXwA==}

  doctrine@2.1.0:
    resolution: {integrity: sha512-35mSku4ZXK0vfCuHEDAwt55dg2jNajHZ1odvF+8SSr82EsZY4QmXfuWso8oEd8zRhVObSN18aM0CjSdoBX7zIw==}
    engines: {node: '>=0.10.0'}

  doctrine@3.0.0:
    resolution: {integrity: sha512-yS+Q5i3hBf7GBkd4KG8a7eBNNWNGLTaEwwYWUijIYM7zrlYDM0BFXHjjPWlWZ1Rg7UaddZeIDmi9jF3HmqiQ2w==}
    engines: {node: '>=6.0.0'}

  dom-walk@0.1.2:
    resolution: {integrity: sha512-6QvTW9mrGeIegrFXdtQi9pk7O/nSK6lSdXW2eqUspN5LWD7UTji2Fqw5V2YLjBpHEoU9Xl/eUWNpDeZvoyOv2w==}

  dunder-proto@1.0.1:
    resolution: {integrity: sha512-KIN/nDJBQRcXw0MLVhZE9iQHmG68qAVIBg9CqmUYjmQIhgij9U5MFvrqkUL5FbtyyzZuOeOt0zdeRe4UY7ct+A==}
    engines: {node: '>= 0.4'}

  duplexer@0.1.2:
    resolution: {integrity: sha512-jtD6YG370ZCIi/9GTaJKQxWTZD045+4R4hTk/x1UyoqadyJ9x9CgSi1RlVDQF8U2sxLLSnFkCaMihqljHIWgMg==}

  eastasianwidth@0.2.0:
    resolution: {integrity: sha512-I88TYZWc9XiYHRQ4/3c5rjjfgkjhLyW2luGIheGERbNQ6OY7yTybanSpDXZa8y7VUP9YmDcYa+eyq4ca7iLqWA==}

  ejs@3.1.10:
    resolution: {integrity: sha512-UeJmFfOrAQS8OJWPZ4qtgHyWExa088/MtK5UEyoJGFH67cDEXkZSviOiKRCZ4Xij0zxI3JECgYs3oKx+AizQBA==}
    engines: {node: '>=0.10.0'}
    hasBin: true

  electron-to-chromium@1.5.76:
    resolution: {integrity: sha512-CjVQyG7n7Sr+eBXE86HIulnL5N8xZY1sgmOPGuq/F0Rr0FJq63lg0kEtOIDfZBk44FnDLf6FUJ+dsJcuiUDdDQ==}

  emoji-regex@8.0.0:
    resolution: {integrity: sha512-MSjYzcWNOA0ewAHpz0MxpYFvwg6yjy1NG3xteoqz644VCo/RPgnr1/GGt+ic3iJTzQ8Eu3TdM14SawnVUmGE6A==}

  emoji-regex@9.2.2:
    resolution: {integrity: sha512-L18DaJsXSUk2+42pv8mLs5jJT2hqFkFE4j21wOmgbUqsZ2hL72NsUU785g9RXgo3s0ZNgVl42TiHp3ZtOv/Vyg==}

  emojis-list@3.0.0:
    resolution: {integrity: sha512-/kyM18EfinwXZbno9FyUGeFh87KC8HRQBQGildHZbEuRyWFOmv1U10o9BBp8XVZDVNNuQKyIGIu5ZYAAXJ0V2Q==}
    engines: {node: '>= 4'}

  enhanced-resolve@5.18.0:
    resolution: {integrity: sha512-0/r0MySGYG8YqlayBZ6MuCfECmHFdJ5qyPh8s8wa5Hnm6SaFLSK1VYCbj+NKp090Nm1caZhD+QTnmxO7esYGyQ==}
    engines: {node: '>=10.13.0'}

  es-abstract@1.23.8:
    resolution: {integrity: sha512-lfab8IzDn6EpI1ibZakcgS6WsfEBiB+43cuJo+wgylx1xKXf+Sp+YR3vFuQwC/u3sxYwV8Cxe3B0DpVUu/WiJQ==}
    engines: {node: '>= 0.4'}

  es-define-property@1.0.1:
    resolution: {integrity: sha512-e3nRfgfUZ4rNGL232gUgX06QNyyez04KdjFrF+LTRoOXmrOgFKDg4BCdsjW8EnT69eqdYGmRpJwiPVYNrCaW3g==}
    engines: {node: '>= 0.4'}

  es-errors@1.3.0:
    resolution: {integrity: sha512-Zf5H2Kxt2xjTvbJvP2ZWLEICxA6j+hAmMzIlypy4xcBg1vKVnx89Wy0GbS+kf5cwCVFFzdCFh2XSCFNULS6csw==}
    engines: {node: '>= 0.4'}

  es-iterator-helpers@1.2.1:
    resolution: {integrity: sha512-uDn+FE1yrDzyC0pCo961B2IHbdM8y/ACZsKD4dG6WqrjV53BADjwa7D+1aom2rsNVfLyDgU/eigvlJGJ08OQ4w==}
    engines: {node: '>= 0.4'}

  es-module-lexer@1.6.0:
    resolution: {integrity: sha512-qqnD1yMU6tk/jnaMosogGySTZP8YtUgAffA9nMN+E/rjxcfRQ6IEk7IiozUjgxKoFHBGjTLnrHB/YC45r/59EQ==}

  es-object-atoms@1.0.0:
    resolution: {integrity: sha512-MZ4iQ6JwHOBQjahnjwaC1ZtIBH+2ohjamzAO3oaHcXYup7qxjF2fixyH+Q71voWHeOkI2q/TnJao/KfXYIZWbw==}
    engines: {node: '>= 0.4'}

  es-set-tostringtag@2.0.3:
    resolution: {integrity: sha512-3T8uNMC3OQTHkFUsFq8r/BwAXLHvU/9O9mE0fBc/MY5iq/8H7ncvO947LmYA6ldWw9Uh8Yhf25zu6n7nML5QWQ==}
    engines: {node: '>= 0.4'}

  es-shim-unscopables@1.0.2:
    resolution: {integrity: sha512-J3yBRXCzDu4ULnQwxyToo/OjdMx6akgVC7K6few0a7F/0wLtmKKN7I73AH5T2836UuXRqN7Qg+IIUw/+YJksRw==}

  es-to-primitive@1.3.0:
    resolution: {integrity: sha512-w+5mJ3GuFL+NjVtJlvydShqE1eN3h3PbI7/5LAsYJP/2qtuMXjfL2LpHSRqo4b4eSF5K/DH1JXKUAHSB2UW50g==}
    engines: {node: '>= 0.4'}

  escalade@3.2.0:
    resolution: {integrity: sha512-WUj2qlxaQtO4g6Pq5c29GTcWGDyd8itL8zTlipgECz3JesAiiOKotd8JU6otB3PACgG6xkJUyVhboMS+bje/jA==}
    engines: {node: '>=6'}

  escape-string-regexp@4.0.0:
    resolution: {integrity: sha512-TtpcNJ3XAzx3Gq8sWRzJaVajRs0uVxA2YAkdb1jm2YkPz4G6egUFAyA3n5vtEIZefPk5Wa4UXbKuS5fKkJWdgA==}
    engines: {node: '>=10'}

  eslint-config-next@14.2.11:
    resolution: {integrity: sha512-gGIoBoHCJuLn6vaV1Ke8UurVvgb7JjQv6oRlWmI6RAAxz7KwJOYxxm2blctavA0a3eofbE9TdgKvvTb2G55OHQ==}
    peerDependencies:
      eslint: ^7.23.0 || ^8.0.0
      typescript: '>=3.3.1'
    peerDependenciesMeta:
      typescript:
        optional: true

  eslint-import-resolver-node@0.3.9:
    resolution: {integrity: sha512-WFj2isz22JahUv+B788TlO3N6zL3nNJGU8CcZbPZvVEkBPaJdCV4vy5wyghty5ROFbCRnm132v8BScu5/1BQ8g==}

  eslint-import-resolver-typescript@3.7.0:
    resolution: {integrity: sha512-Vrwyi8HHxY97K5ebydMtffsWAn1SCR9eol49eCd5fJS4O1WV7PaAjbcjmbfJJSMz/t4Mal212Uz/fQZrOB8mow==}
    engines: {node: ^14.18.0 || >=16.0.0}
    peerDependencies:
      eslint: '*'
      eslint-plugin-import: '*'
      eslint-plugin-import-x: '*'
    peerDependenciesMeta:
      eslint-plugin-import:
        optional: true
      eslint-plugin-import-x:
        optional: true

  eslint-module-utils@2.12.0:
    resolution: {integrity: sha512-wALZ0HFoytlyh/1+4wuZ9FJCD/leWHQzzrxJ8+rebyReSLk7LApMyd3WJaLVoN+D5+WIdJyDK1c6JnE65V4Zyg==}
    engines: {node: '>=4'}
    peerDependencies:
      '@typescript-eslint/parser': '*'
      eslint: '*'
      eslint-import-resolver-node: '*'
      eslint-import-resolver-typescript: '*'
      eslint-import-resolver-webpack: '*'
    peerDependenciesMeta:
      '@typescript-eslint/parser':
        optional: true
      eslint:
        optional: true
      eslint-import-resolver-node:
        optional: true
      eslint-import-resolver-typescript:
        optional: true
      eslint-import-resolver-webpack:
        optional: true

  eslint-plugin-import@2.31.0:
    resolution: {integrity: sha512-ixmkI62Rbc2/w8Vfxyh1jQRTdRTF52VxwRVHl/ykPAmqG+Nb7/kNn+byLP0LxPgI7zWA16Jt82SybJInmMia3A==}
    engines: {node: '>=4'}
    peerDependencies:
      '@typescript-eslint/parser': '*'
      eslint: ^2 || ^3 || ^4 || ^5 || ^6 || ^7.2.0 || ^8 || ^9
    peerDependenciesMeta:
      '@typescript-eslint/parser':
        optional: true

  eslint-plugin-jsx-a11y@6.10.2:
    resolution: {integrity: sha512-scB3nz4WmG75pV8+3eRUQOHZlNSUhFNq37xnpgRkCCELU3XMvXAxLk1eqWWyE22Ki4Q01Fnsw9BA3cJHDPgn2Q==}
    engines: {node: '>=4.0'}
    peerDependencies:
      eslint: ^3 || ^4 || ^5 || ^6 || ^7 || ^8 || ^9

  eslint-plugin-react-hooks@5.0.0-canary-7118f5dd7-20230705:
    resolution: {integrity: sha512-AZYbMo/NW9chdL7vk6HQzQhT+PvTAEVqWk9ziruUoW2kAOcN5qNyelv70e0F1VNQAbvutOC9oc+xfWycI9FxDw==}
    engines: {node: '>=10'}
    peerDependencies:
      eslint: ^3.0.0 || ^4.0.0 || ^5.0.0 || ^6.0.0 || ^7.0.0 || ^8.0.0-0

  eslint-plugin-react@7.37.3:
    resolution: {integrity: sha512-DomWuTQPFYZwF/7c9W2fkKkStqZmBd3uugfqBYLdkZ3Hii23WzZuOLUskGxB8qkSKqftxEeGL1TB2kMhrce0jA==}
    engines: {node: '>=4'}
    peerDependencies:
      eslint: ^3 || ^4 || ^5 || ^6 || ^7 || ^8 || ^9.7

  eslint-scope@5.1.1:
    resolution: {integrity: sha512-2NxwbF/hZ0KpepYN0cNbo+FN6XoK7GaHlQhgx/hIZl6Va0bF45RQOOwhLIy8lQDbuCiadSLCBnH2CFYquit5bw==}
    engines: {node: '>=8.0.0'}

  eslint-scope@7.2.2:
    resolution: {integrity: sha512-dOt21O7lTMhDM+X9mB4GX+DZrZtCUJPL/wlcTqxyrx5IvO0IYtILdtrQGQp+8n5S0gwSVmOf9NQrjMOgfQZlIg==}
    engines: {node: ^12.22.0 || ^14.17.0 || >=16.0.0}

  eslint-visitor-keys@3.4.3:
    resolution: {integrity: sha512-wpc+LXeiyiisxPlEkUzU6svyS1frIO3Mgxj1fdy7Pm8Ygzguax2N3Fa/D/ag1WqbOprdI+uY6wMUl8/a2G+iag==}
    engines: {node: ^12.22.0 || ^14.17.0 || >=16.0.0}

  eslint@8.57.1:
    resolution: {integrity: sha512-ypowyDxpVSYpkXr9WPv2PAZCtNip1Mv5KTW0SCurXv/9iOpcrH9PaqUElksqEB6pChqHGDRCFTyrZlGhnLNGiA==}
    engines: {node: ^12.22.0 || ^14.17.0 || >=16.0.0}
    deprecated: This version is no longer supported. Please see https://eslint.org/version-support for other options.
    hasBin: true

  espree@9.6.1:
    resolution: {integrity: sha512-oruZaFkjorTpF32kDSI5/75ViwGeZginGGy2NoOSg3Q9bnwlnmDm4HLnkl0RE3n+njDXR037aY1+x58Z/zFdwQ==}
    engines: {node: ^12.22.0 || ^14.17.0 || >=16.0.0}

  esquery@1.6.0:
    resolution: {integrity: sha512-ca9pw9fomFcKPvFLXhBKUK90ZvGibiGOvRJNbjljY7s7uq/5YO4BOzcYtJqExdx99rF6aAcnRxHmcUHcz6sQsg==}
    engines: {node: '>=0.10'}

  esrecurse@4.3.0:
    resolution: {integrity: sha512-KmfKL3b6G+RXvP8N1vr3Tq1kL/oCFgn2NYXEtqP8/L3pKapUA4G8cFVaoF3SU323CD4XypR/ffioHmkti6/Tag==}
    engines: {node: '>=4.0'}

  estraverse@4.3.0:
    resolution: {integrity: sha512-39nnKffWz8xN1BU/2c79n9nB9HDzo0niYUqx6xyqUnyoAnQyyWpOTdZEeiCch8BBu515t4wp9ZmgVfVhn9EBpw==}
    engines: {node: '>=4.0'}

  estraverse@5.3.0:
    resolution: {integrity: sha512-MMdARuVEQziNTeJD8DgMqmhwR11BRQ/cBP+pLtYdSTnf3MIO8fFeiINEbX36ZdNlfU/7A9f3gUw49B3oQsvwBA==}
    engines: {node: '>=4.0'}

  estree-walker@1.0.1:
    resolution: {integrity: sha512-1fMXF3YP4pZZVozF8j/ZLfvnR8NSIljt56UhbZ5PeeDmmGHpgpdwQt7ITlGvYaQukCvuBRMLEiKiYC+oeIg4cg==}

  esutils@2.0.3:
    resolution: {integrity: sha512-kVscqXk4OCp68SZ0dkgEKVi6/8ij300KBWTJq32P/dYeWTSwK41WyTxalN1eRmA5Z9UU/LX9D7FWSmV9SAYx6g==}
    engines: {node: '>=0.10.0'}

  events@3.3.0:
    resolution: {integrity: sha512-mQw+2fkQbALzQ7V0MY0IqdnXNOeTtP4r0lN9z7AAawCXgqea7bDii20AYrIBrFd/Hx0M2Ocz6S111CaFkUcb0Q==}
    engines: {node: '>=0.8.x'}

  execa@7.2.0:
    resolution: {integrity: sha512-UduyVP7TLB5IcAQl+OzLyLcS/l32W/GLg+AhHJ+ow40FOk2U3SAllPwR44v4vmdFwIWqpdwxxpQbF1n5ta9seA==}
    engines: {node: ^14.18.0 || ^16.14.0 || >=18.0.0}

  exif-parser@0.1.12:
    resolution: {integrity: sha512-c2bQfLNbMzLPmzQuOr8fy0csy84WmwnER81W88DzTp9CYNPJ6yzOj2EZAh9pywYpqHnshVLHQJ8WzldAyfY+Iw==}

  fast-average-color@9.4.0:
    resolution: {integrity: sha512-bvM8vV6YwK07dPbzFz77zJaBcfF6ABVfgNwaxVgXc2G+o0e/tzLCF9WU8Ryp1r0Nkk6JuJNsWCzbb4cLOMlB+Q==}
    engines: {node: '>= 12'}

  fast-deep-equal@3.1.3:
    resolution: {integrity: sha512-f3qQ9oQy9j2AhBe/H9VC91wLmKBCCU/gDOnKNAYG5hswO7BLKj09Hc5HYNz9cGI++xlpDCIgDaitVs03ATR84Q==}

  fast-glob@3.3.2:
    resolution: {integrity: sha512-oX2ruAFQwf/Orj8m737Y5adxDQO0LAB7/S5MnxCdTNDd4p6BsyIVsv9JQsATbTSq8KHRpLwIHbVlUNatxd+1Ow==}
    engines: {node: '>=8.6.0'}

  fast-json-stable-stringify@2.1.0:
    resolution: {integrity: sha512-lhd/wF+Lk98HZoTCtlVraHtfh5XYijIjalXck7saUtuanSDyLMxnHhSXEDJqHxD7msR8D0uCmqlkwjCV8xvwHw==}

  fast-levenshtein@2.0.6:
    resolution: {integrity: sha512-DCXu6Ifhqcks7TZKY3Hxp3y6qphY5SJZmrWMDrKcERSOXWQdMhU9Ig/PYrzyw/ul9jOIyh0N4M0tbC5hodg8dw==}

  fast-uri@3.0.3:
    resolution: {integrity: sha512-aLrHthzCjH5He4Z2H9YZ+v6Ujb9ocRuW6ZzkJQOrTxleEijANq4v1TsaPaVG1PZcuurEzrLcWRyYBYXD5cEiaw==}

  fastq@1.18.0:
    resolution: {integrity: sha512-QKHXPW0hD8g4UET03SdOdunzSouc9N4AuHdsX8XNcTsuz+yYFILVNIX4l9yHABMhiEI9Db0JTTIpu0wB+Y1QQw==}

  fetch-blob@3.2.0:
    resolution: {integrity: sha512-7yAQpD2UMJzLi1Dqv7qFYnPbaPx7ZfFK6PiIxQ4PfkGPyNyl2Ugx+a/umUonmKqjhM4DnfbMvdX6otXq83soQQ==}
    engines: {node: ^12.20 || >= 14.13}

  file-entry-cache@6.0.1:
    resolution: {integrity: sha512-7Gps/XWymbLk2QLYK4NzpMOrYjMhdIxXuIvy2QBsLE6ljuodKvdkWs/cpyJJ3CVIVpH0Oi1Hvg1ovbMzLdFBBg==}
    engines: {node: ^10.12.0 || >=12.0.0}

  file-saver@2.0.5:
    resolution: {integrity: sha512-P9bmyZ3h/PRG+Nzga+rbdI4OEpNDzAVyy74uVO9ATgzLK6VtAsYybF/+TOCvrc0MO793d6+42lLyZTw7/ArVzA==}

  file-type@16.5.4:
    resolution: {integrity: sha512-/yFHK0aGjFEgDJjEKP0pWCplsPFPhwyfwevf/pVxiN0tmE4L9LmwWxWukdJSHdoCli4VgQLehjJtwQBnqmsKcw==}
    engines: {node: '>=10'}

  file-uri-to-path@1.0.0:
    resolution: {integrity: sha512-0Zt+s3L7Vf1biwWZ29aARiVYLx7iMGnEUl9x33fbB/j3jR81u/O2LbqK+Bm1CDSNDKVtJ/YjwY7TUd5SkeLQLw==}

  filelist@1.0.4:
    resolution: {integrity: sha512-w1cEuf3S+DrLCQL7ET6kz+gmlJdbq9J7yXCSjK/OZCPA+qEN1WyF4ZAf0YYJa4/shHJra2t/d/r8SV4Ji+x+8Q==}

  fill-range@7.1.1:
    resolution: {integrity: sha512-YsGpe3WHLK8ZYi4tWDg2Jy3ebRz2rXowDxnld4bkQB00cc/1Zw9AWnC0i9ztDJitivtQvaI9KaLyKrc+hBW0yg==}
    engines: {node: '>=8'}

  find-cache-dir@3.3.2:
    resolution: {integrity: sha512-wXZV5emFEjrridIgED11OoUKLxiYjAcqot/NJdAkOhlJ+vGzwhOAfcG5OX1jP+S0PcjEn8bdMJv+g2jwQ3Onig==}
    engines: {node: '>=8'}

  find-up@4.1.0:
    resolution: {integrity: sha512-PpOwAdQ/YlXQ2vj8a3h8IipDuYRi3wceVQQGYWxNINccq40Anw7BlsEXCMbt1Zt+OLA6Fq9suIpIWD0OsnISlw==}
    engines: {node: '>=8'}

  find-up@5.0.0:
    resolution: {integrity: sha512-78/PXT1wlLLDgTzDs7sjq9hzz0vXD+zn+7wypEe4fXQxCmdmqfGsEPQxmiCSQI3ajFV91bVSsvNtrJRiW6nGng==}
    engines: {node: '>=10'}

  flat-cache@3.2.0:
    resolution: {integrity: sha512-CYcENa+FtcUKLmhhqyctpclsq7QF38pKjZHsGNiSQF5r4FtoKDWabFDl3hzaEQMvT1LHEysw5twgLvpYYb4vbw==}
    engines: {node: ^10.12.0 || >=12.0.0}

  flatted@3.3.2:
    resolution: {integrity: sha512-AiwGJM8YcNOaobumgtng+6NHuOqC3A7MixFeDafM3X9cIUM+xUXoS5Vfgf+OihAYe20fxqNM9yPBXJzRtZ/4eA==}

  follow-redirects@1.15.9:
    resolution: {integrity: sha512-gew4GsXizNgdoRyqmyfMHyAmXsZDk6mHkSxZFCzW9gwlbtOW44CDtYavM+y+72qD/Vq2l550kMF52DT8fOLJqQ==}
    engines: {node: '>=4.0'}
    peerDependencies:
      debug: '*'
    peerDependenciesMeta:
      debug:
        optional: true

  for-each@0.3.3:
    resolution: {integrity: sha512-jqYfLp7mo9vIyQf8ykW2v7A+2N4QjeCeI5+Dz9XraiO1ign81wjiH7Fb9vSOWvQfNtmSa4H2RoQTrrXivdUZmw==}

  foreground-child@3.3.0:
    resolution: {integrity: sha512-Ld2g8rrAyMYFXBhEqMz8ZAHBi4J4uS1i/CxGMDnjyFWddMXLVcDp051DZfu+t7+ab7Wv6SMqpWmyFIj5UbfFvg==}
    engines: {node: '>=14'}

  form-data@4.0.1:
    resolution: {integrity: sha512-tzN8e4TX8+kkxGPK8D5u0FNmjPUjw3lwC9lSLxxoB/+GtsJG91CO8bSWy73APlgAZzZbXEYZJuxjkHH2w+Ezhw==}
    engines: {node: '>= 6'}

  formdata-polyfill@4.0.10:
    resolution: {integrity: sha512-buewHzMvYL29jdeQTVILecSaZKnt/RJWjoZCF5OW60Z67/GmSLBkOFM7qh1PI3zFNtJbaZL5eQu1vLfazOwj4g==}
    engines: {node: '>=12.20.0'}

  framer-motion@11.15.0:
    resolution: {integrity: sha512-MLk8IvZntxOMg7lDBLw2qgTHHv664bYoYmnFTmE0Gm/FW67aOJk0WM3ctMcG+Xhcv+vh5uyyXwxvxhSeJzSe+w==}
    peerDependencies:
      '@emotion/is-prop-valid': '*'
      react: ^18.0.0 || ^19.0.0
      react-dom: ^18.0.0 || ^19.0.0
    peerDependenciesMeta:
      '@emotion/is-prop-valid':
        optional: true
      react:
        optional: true
      react-dom:
        optional: true

  fs-extra@11.2.0:
    resolution: {integrity: sha512-PmDi3uwK5nFuXh7XDTlVnS17xJS7vW36is2+w3xcv8SVxiB4NyATf4ctkVY5bkSjX0Y4nbvZCq1/EjtEyr9ktw==}
    engines: {node: '>=14.14'}

  fs-extra@9.1.0:
    resolution: {integrity: sha512-hcg3ZmepS30/7BSFqRvoo3DOMQu7IjqxO5nCDt+zM9XWjb33Wg7ziNT+Qvqbuc3+gWpzO02JubVyk2G4Zvo1OQ==}
    engines: {node: '>=10'}

  fs.realpath@1.0.0:
    resolution: {integrity: sha512-OO0pH2lK6a0hZnAdau5ItzHPI6pUlvI7jMVnxUQRtw4owF2wk8lOSabtGDCTP4Ggrg2MbGnWO9X8K1t4+fGMDw==}

  fsevents@2.3.3:
    resolution: {integrity: sha512-5xoDfX+fL7faATnagmWPpbFtwh/R77WmMMqqHGS65C3vvB0YHrgF+B1YmZ3441tMj5n63k0212XNoJwzlhffQw==}
    engines: {node: ^8.16.0 || ^10.6.0 || >=11.0.0}
    os: [darwin]

  function-bind@1.1.2:
    resolution: {integrity: sha512-7XHNxH7qX9xG5mIwxkhumTox/MIRNcOgDrxWsMt2pAr23WHp6MrRlN7FBSFpCpr+oVO0F744iUgR82nJMfG2SA==}

  function.prototype.name@1.1.8:
    resolution: {integrity: sha512-e5iwyodOHhbMr/yNrc7fDYG4qlbIvI5gajyzPnb5TCwyhjApznQh1BMFou9b30SevY43gCJKXycoCBjMbsuW0Q==}
    engines: {node: '>= 0.4'}

  functions-have-names@1.2.3:
    resolution: {integrity: sha512-xckBUXyTIqT97tq2x2AMb+g163b5JFysYk0x4qxNFwbfQkmNZoiRHb6sPzI9/QV33WeuvVYBUIiD4NzNIyqaRQ==}

  gensync@1.0.0-beta.2:
    resolution: {integrity: sha512-3hN7NaskYvMDLQY55gnW3NQ+mesEAepTqlg+VEbj7zzqEMBVNhzcGYYeqFo/TlYz6eQiFcp1HcsCZO+nGgS8zg==}
    engines: {node: '>=6.9.0'}

  get-intrinsic@1.2.6:
    resolution: {integrity: sha512-qxsEs+9A+u85HhllWJJFicJfPDhRmjzoYdl64aMWW9yRIJmSyxdn8IEkuIM530/7T+lv0TIHd8L6Q/ra0tEoeA==}
    engines: {node: '>= 0.4'}

  get-nonce@1.0.1:
    resolution: {integrity: sha512-FJhYRoDaiatfEkUK8HKlicmu/3SGFD51q3itKDGoSTysQJBnfOcxU5GxnhE1E6soB76MbT0MBtnKJuXyAx+96Q==}
    engines: {node: '>=6'}

  get-own-enumerable-property-symbols@3.0.2:
    resolution: {integrity: sha512-I0UBV/XOz1XkIJHEUDMZAbzCThU/H8DxmSfmdGcKPnVhu2VfFqr34jr9777IyaTYvxjedWhqVIilEDsCdP5G6g==}

  get-stream@6.0.1:
    resolution: {integrity: sha512-ts6Wi+2j3jQjqi70w5AlN8DFnkSwC+MqmxEzdEALB2qXZYV3X/b1CTfgPLGJNMeAWxdPfU8FO1ms3NUfaHCPYg==}
    engines: {node: '>=10'}

  get-symbol-description@1.1.0:
    resolution: {integrity: sha512-w9UMqWwJxHNOvoNzSJ2oPF5wvYcvP7jUvYzhp67yEhTi17ZDBBC1z9pTdGuzjD+EFIqLSYRweZjqfiPzQ06Ebg==}
    engines: {node: '>= 0.4'}

  get-tsconfig@4.8.1:
    resolution: {integrity: sha512-k9PN+cFBmaLWtVz29SkUoqU5O0slLuHJXt/2P+tMVFT+phsSGXGkp9t3rQIqdz0e+06EHNGs3oM6ZX1s2zHxRg==}

  gifwrap@0.9.4:
    resolution: {integrity: sha512-MDMwbhASQuVeD4JKd1fKgNgCRL3fGqMM4WaqpNhWO0JiMOAjbQdumbs4BbBZEy9/M00EHEjKN3HieVhCUlwjeQ==}

  glob-parent@5.1.2:
    resolution: {integrity: sha512-AOIgSQCepiJYwP3ARnGx+5VnTu2HBYdzbGP45eLw1vr3zB3vZLeyed1sC9hnbcOc9/SrMyM5RPQrkGz4aS9Zow==}
    engines: {node: '>= 6'}

  glob-parent@6.0.2:
    resolution: {integrity: sha512-XxwI8EOhVQgWp6iDL+3b0r86f4d6AX6zSU55HfB4ydCEuXLXc5FcYeOu+nnGftS4TEju/11rt4KJPTMgbfmv4A==}
    engines: {node: '>=10.13.0'}

  glob-to-regexp@0.4.1:
    resolution: {integrity: sha512-lkX1HJXwyMcprw/5YUZc2s7DrpAiHB21/V+E1rHUrVNokkvB6bqMzT0VfV6/86ZNabt1k14YOIaT7nDvOX3Iiw==}

  glob@10.3.10:
    resolution: {integrity: sha512-fa46+tv1Ak0UPK1TOy/pZrIybNNt4HCv7SDzwyfiOZkvZLEbjsZkJBPtDHVshZjbecAoAGSC20MjLDG/qr679g==}
    engines: {node: '>=16 || 14 >=14.17'}
    hasBin: true

  glob@10.4.5:
    resolution: {integrity: sha512-7Bv8RF0k6xjo7d4A/PxYLbUCfb6c+Vpd2/mB2yRDlew7Jb5hEXiCD9ibfO7wpk8i4sevK6DFny9h7EYbM3/sHg==}
    hasBin: true

  glob@7.2.3:
    resolution: {integrity: sha512-nFR0zLpU2YCaRxwoCJvL6UvCH2JFyFVIvwTLsIf21AuHlMskA1hhTdk+LlYJtOlYt9v6dvszD2BGRqBL+iQK9Q==}
    deprecated: Glob versions prior to v9 are no longer supported

  global@4.4.0:
    resolution: {integrity: sha512-wv/LAoHdRE3BeTGz53FAamhGlPLhlssK45usmGFThIi4XqnBmjKQ16u+RNbP7WvigRZDxUsM0J3gcQ5yicaL0w==}

  globals@11.12.0:
    resolution: {integrity: sha512-WOBp/EEGUiIsJSp7wcv/y6MO+lV9UoncWqxuFfm8eBwzWNgyfBd6Gz+IeKQ9jCmyhoH99g15M3T+QaVHFjizVA==}
    engines: {node: '>=4'}

  globals@13.24.0:
    resolution: {integrity: sha512-AhO5QUcj8llrbG09iWhPU2B204J1xnPeL8kQmVorSsy+Sjj1sk8gIyh6cUocGmH4L0UuhAJy+hJMRA4mgA4mFQ==}
    engines: {node: '>=8'}

  globalthis@1.0.4:
    resolution: {integrity: sha512-DpLKbNU4WylpxJykQujfCcwYWiV/Jhm50Goo0wrVILAv5jOr9d+H+UR3PhSCD2rCCEIg0uc+G+muBTwD54JhDQ==}
    engines: {node: '>= 0.4'}

  globby@11.1.0:
    resolution: {integrity: sha512-jhIXaOzy1sb8IyocaruWSn1TjmnBVs8Ayhcy83rmxNJ8q2uWKCAj3CnJY+KpGSXCueAPc0i05kVvVKtP1t9S3g==}
    engines: {node: '>=10'}

  globby@6.1.0:
    resolution: {integrity: sha512-KVbFv2TQtbzCoxAnfD6JcHZTYCzyliEaaeM/gH8qQdkKr5s0OP9scEgvdcngyk7AVdY6YVW/TJHd+lQ/Df3Daw==}
    engines: {node: '>=0.10.0'}

  gopd@1.2.0:
    resolution: {integrity: sha512-ZUKRh6/kUFoAiTAtTYPZJ3hw9wNxx+BIBOijnlG9PnrJsCcSjs1wyyD6vJpaYtgnzDrKYRSqf3OO6Rfa93xsRg==}
    engines: {node: '>= 0.4'}

  graceful-fs@4.2.11:
    resolution: {integrity: sha512-RbJ5/jmFcNNCcDV5o9eTnBLJ/HszWV0P73bc+Ff4nS/rJj+YaS6IGyiOL0VoBYX+l1Wrl3k63h/KrH+nhJ0XvQ==}

  graphemer@1.4.0:
    resolution: {integrity: sha512-EtKwoO6kxCL9WO5xipiHTZlSzBm7WLT627TqC/uVRd0HKmq8NXyebnNYxDoBi7wt8eTWrUrKXCOVaFq9x1kgag==}

  gzip-size@6.0.0:
    resolution: {integrity: sha512-ax7ZYomf6jqPTQ4+XCpUGyXKHk5WweS+e05MBO4/y3WJ5RkmPXNKvX+bx1behVILVwr6JSQvZAku021CHPXG3Q==}
    engines: {node: '>=10'}

  has-bigints@1.1.0:
    resolution: {integrity: sha512-R3pbpkcIqv2Pm3dUwgjclDRVmWpTJW2DcMzcIhEXEx1oh/CEMObMm3KLmRJOdvhM7o4uQBnwr8pzRK2sJWIqfg==}
    engines: {node: '>= 0.4'}

  has-flag@4.0.0:
    resolution: {integrity: sha512-EykJT/Q1KjTWctppgIAgfSO0tKVuZUjhgMr17kqTumMl6Afv3EISleU7qZUzoXDFTAHTDC4NOoG/ZxU3EvlMPQ==}
    engines: {node: '>=8'}

  has-property-descriptors@1.0.2:
    resolution: {integrity: sha512-55JNKuIW+vq4Ke1BjOTjM2YctQIvCT7GFzHwmfZPGo5wnrgkid0YQtnAleFSqumZm4az3n2BS+erby5ipJdgrg==}

  has-proto@1.2.0:
    resolution: {integrity: sha512-KIL7eQPfHQRC8+XluaIw7BHUwwqL19bQn4hzNgdr+1wXoU0KKj6rufu47lhY7KbJR2C6T6+PfyN0Ea7wkSS+qQ==}
    engines: {node: '>= 0.4'}

  has-symbols@1.1.0:
    resolution: {integrity: sha512-1cDNdwJ2Jaohmb3sg4OmKaMBwuC48sYni5HUw2DvsC8LjGTLK9h+eb1X6RyuOHe4hT0ULCW68iomhjUoKUqlPQ==}
    engines: {node: '>= 0.4'}

  has-tostringtag@1.0.2:
    resolution: {integrity: sha512-NqADB8VjPFLM2V0VvHUewwwsw0ZWBaIdgo+ieHtK3hasLz4qeCRjYcqfB6AQrBggRKppKF8L52/VqdVsO47Dlw==}
    engines: {node: '>= 0.4'}

  hasown@2.0.2:
    resolution: {integrity: sha512-0hJU9SCPvmMzIBdZFqNPXWa6dqh7WdH0cII9y+CyS8rG3nL48Bclra9HmKhVVUHyPWNH5Y7xDwAB7bfgSjkUMQ==}
    engines: {node: '>= 0.4'}

  hoist-non-react-statics@3.3.2:
    resolution: {integrity: sha512-/gGivxi8JPKWNm/W0jSmzcMPpfpPLc3dY/6GxhX2hQ9iGj3aDfklV4ET7NjKpSinLpJ5vafa9iiGIEZg10SfBw==}

  html-escaper@2.0.2:
    resolution: {integrity: sha512-H2iMtd0I4Mt5eYiapRdIDjp+XzelXQ0tFE4JS7YFwFevXXMmOp9myNrUvCg0D6ws8iqkRPBfKHgbwig1SmlLfg==}

  human-signals@4.3.1:
    resolution: {integrity: sha512-nZXjEF2nbo7lIw3mgYjItAfgQXog3OjJogSbKa2CQIIvSGWcKgeJnQlNXip6NglNzYH45nSRiEVimMvYL8DDqQ==}
    engines: {node: '>=14.18.0'}

  hyphenate-style-name@1.1.0:
    resolution: {integrity: sha512-WDC/ui2VVRrz3jOVi+XtjqkDjiVjTtFaAGiW37k6b+ohyQ5wYDOGkvCZa8+H0nx3gyvv0+BST9xuOgIyGQ00gw==}

  idb@7.1.1:
    resolution: {integrity: sha512-gchesWBzyvGHRO9W8tzUWFDycow5gwjvFKfyV9FF32Y7F50yZMp7mP+T2mJIWFx49zicqyC4uefHM17o6xKIVQ==}

  idb@8.0.1:
    resolution: {integrity: sha512-EkBCzUZSdhJV8PxMSbeEV//xguVKZu9hZZulM+2gHXI0t2hGVU3eYE6/XnH77DS6FM2FY8wl17aDcu9vXpvLWQ==}

  ieee754@1.2.1:
    resolution: {integrity: sha512-dcyqhDvX1C46lXZcVqCpK+FtMRQVdIMN6/Df5js2zouUsqG7I6sFxitIC+7KYK29KdXOLHdu9zL4sFnoVQnqaA==}

  ignore@5.3.2:
    resolution: {integrity: sha512-hsBTNUqQTDwkWtcdYI2i06Y/nUBEsNEDJKjWdigLvegy8kDuJAS8uRlpkkcQpyEXL0Z/pjDy5HBmMjRCJ2gq+g==}
    engines: {node: '>= 4'}

  image-q@4.0.0:
    resolution: {integrity: sha512-PfJGVgIfKQJuq3s0tTDOKtztksibuUEbJQIYT3by6wctQo+Rdlh7ef4evJ5NCdxY4CfMbvFkocEwbl4BF8RlJw==}

  import-fresh@3.3.0:
    resolution: {integrity: sha512-veYYhQa+D1QBKznvhUHxb8faxlrwUnxseDAbAp457E0wLNio2bOSKnjYDhMj+YiAq61xrMGhQk9iXVk5FzgQMw==}
    engines: {node: '>=6'}

  imurmurhash@0.1.4:
    resolution: {integrity: sha512-JmXMZ6wuvDmLiHEml9ykzqO6lwFbof0GG4IkcGaENdCRDDmMVnny7s5HsIgHCbaq0w2MyPhDqkhTUgS2LU2PHA==}
    engines: {node: '>=0.8.19'}

  inflight@1.0.6:
    resolution: {integrity: sha512-k92I/b08q4wvFscXCLvqfsHCrjrF7yiXsQuIVvVE7N82W3+aqpzuUdBbfhWcy/FZR3/4IgflMgKLOsvPDrGCJA==}
    deprecated: This module is not supported, and leaks memory. Do not use it. Check out lru-cache if you want a good and tested way to coalesce async requests by a key value, which is much more comprehensive and powerful.

  inherits@2.0.3:
    resolution: {integrity: sha512-x00IRNXNy63jwGkJmzPigoySHbaqpNuzKbBOmzK+g2OdZpQ9w+sxCN+VSB3ja7IAge2OP2qpfxTjeNcyjmW1uw==}

  inherits@2.0.4:
    resolution: {integrity: sha512-k/vGaX4/Yla3WzyMCvTQOXYeIHvqOKtnqBduzTHpzpQZzAskKMhZ2K+EnBiSM9zGSoIFeMpXKxa4dYeZIQqewQ==}

  internal-slot@1.1.0:
    resolution: {integrity: sha512-4gd7VpWNQNB4UKKCFFVcp1AVv+FMOgs9NKzjHKusc8jTMhd5eL1NqQqOpE0KzMds804/yHlglp3uxgluOqAPLw==}
    engines: {node: '>= 0.4'}

  is-array-buffer@3.0.5:
    resolution: {integrity: sha512-DDfANUiiG2wC1qawP66qlTugJeL5HyzMpfr8lLK+jMQirGzNod0B12cFB/9q838Ru27sBwfw78/rdoU7RERz6A==}
    engines: {node: '>= 0.4'}

  is-async-function@2.0.0:
    resolution: {integrity: sha512-Y1JXKrfykRJGdlDwdKlLpLyMIiWqWvuSd17TvZk68PLAOGOoF4Xyav1z0Xhoi+gCYjZVeC5SI+hYFOfvXmGRCA==}
    engines: {node: '>= 0.4'}

  is-bigint@1.1.0:
    resolution: {integrity: sha512-n4ZT37wG78iz03xPRKJrHTdZbe3IicyucEtdRsV5yglwc3GyUfbAfpSeD0FJ41NbUNSt5wbhqfp1fS+BgnvDFQ==}
    engines: {node: '>= 0.4'}

  is-binary-path@2.1.0:
    resolution: {integrity: sha512-ZMERYes6pDydyuGidse7OsHxtbI7WVeUEozgR/g7rd0xUimYNlvZRE/K2MgZTjWy725IfelLeVcEM97mmtRGXw==}
    engines: {node: '>=8'}

  is-boolean-object@1.2.1:
    resolution: {integrity: sha512-l9qO6eFlUETHtuihLcYOaLKByJ1f+N4kthcU9YjHy3N+B3hWv0y/2Nd0mu/7lTFnRQHTrSdXF50HQ3bl5fEnng==}
    engines: {node: '>= 0.4'}

  is-bun-module@1.3.0:
    resolution: {integrity: sha512-DgXeu5UWI0IsMQundYb5UAOzm6G2eVnarJ0byP6Tm55iZNKceD59LNPA2L4VvsScTtHcw0yEkVwSf7PC+QoLSA==}

  is-callable@1.2.7:
    resolution: {integrity: sha512-1BC0BVFhS/p0qtw6enp8e+8OD0UrK0oFLztSjNzhcKA3WDuJxxAPXzPuPtKkjEY9UUoEWlX/8fgKeu2S8i9JTA==}
    engines: {node: '>= 0.4'}

  is-core-module@2.16.1:
    resolution: {integrity: sha512-UfoeMA6fIJ8wTYFEUjelnaGI67v6+N7qXJEvQuIGa99l4xsCruSYOVSQ0uPANn4dAzm8lkYPaKLrrijLq7x23w==}
    engines: {node: '>= 0.4'}

  is-data-view@1.0.2:
    resolution: {integrity: sha512-RKtWF8pGmS87i2D6gqQu/l7EYRlVdfzemCJN/P3UOs//x1QE7mfhvzHIApBTRf7axvT6DMGwSwBXYCT0nfB9xw==}
    engines: {node: '>= 0.4'}

  is-date-object@1.1.0:
    resolution: {integrity: sha512-PwwhEakHVKTdRNVOw+/Gyh0+MzlCl4R6qKvkhuvLtPMggI1WAHt9sOwZxQLSGpUaDnrdyDsomoRgNnCfKNSXXg==}
    engines: {node: '>= 0.4'}

  is-extglob@2.1.1:
    resolution: {integrity: sha512-SbKbANkN603Vi4jEZv49LeVJMn4yGwsbzZworEoyEiutsN3nJYdbO36zfhGJ6QEDpOZIFkDtnq5JRxmvl3jsoQ==}
    engines: {node: '>=0.10.0'}

  is-finalizationregistry@1.1.1:
    resolution: {integrity: sha512-1pC6N8qWJbWoPtEjgcL2xyhQOP491EQjeUo3qTKcmV8YSDDJrOepfG8pcC7h/QgnQHYSv0mJ3Z/ZWxmatVrysg==}
    engines: {node: '>= 0.4'}

  is-fullwidth-code-point@3.0.0:
    resolution: {integrity: sha512-zymm5+u+sCsSWyD9qNaejV3DFvhCKclKdizYaJUuHA83RLjb7nSuGnddCHGv0hk+KY7BMAlsWeK4Ueg6EV6XQg==}
    engines: {node: '>=8'}

  is-function@1.0.2:
    resolution: {integrity: sha512-lw7DUp0aWXYg+CBCN+JKkcE0Q2RayZnSvnZBlwgxHBQhqt5pZNVy4Ri7H9GmmXkdu7LUthszM+Tor1u/2iBcpQ==}

  is-generator-function@1.0.10:
    resolution: {integrity: sha512-jsEjy9l3yiXEQ+PsXdmBwEPcOxaXWLspKdplFUVI9vq1iZgIekeC0L167qeu86czQaxed3q/Uzuw0swL0irL8A==}
    engines: {node: '>= 0.4'}

  is-glob@4.0.3:
    resolution: {integrity: sha512-xelSayHH36ZgE7ZWhli7pW34hNbNl8Ojv5KVmkJD4hBdD3th8Tfk9vYasLM+mXWOZhFkgZfxhLSnrwRr4elSSg==}
    engines: {node: '>=0.10.0'}

  is-interactive@2.0.0:
    resolution: {integrity: sha512-qP1vozQRI+BMOPcjFzrjXuQvdak2pHNUMZoeG2eRbiSqyvbEf/wQtEOTOX1guk6E3t36RkaqiSt8A/6YElNxLQ==}
    engines: {node: '>=12'}

  is-map@2.0.3:
    resolution: {integrity: sha512-1Qed0/Hr2m+YqxnM09CjA2d/i6YZNfF6R2oRAOj36eUdS6qIV/huPJNSEpKbupewFs+ZsJlxsjjPbc0/afW6Lw==}
    engines: {node: '>= 0.4'}

  is-module@1.0.0:
    resolution: {integrity: sha512-51ypPSPCoTEIN9dy5Oy+h4pShgJmPCygKfyRCISBI+JoWT/2oJvK8QPxmwv7b/p239jXrm9M1mlQbyKJ5A152g==}

  is-number-object@1.1.1:
    resolution: {integrity: sha512-lZhclumE1G6VYD8VHe35wFaIif+CTy5SJIi5+3y4psDgWu4wPDoBhF8NxUOinEc7pHgiTsT6MaBb92rKhhD+Xw==}
    engines: {node: '>= 0.4'}

  is-number@7.0.0:
    resolution: {integrity: sha512-41Cifkg6e8TylSpdtTpeLVMqvSBEVzTttHvERD741+pnZ8ANv0004MRL43QKPDlK9cGvNp6NZWZUBlbGXYxxng==}
    engines: {node: '>=0.12.0'}

  is-obj@1.0.1:
    resolution: {integrity: sha512-l4RyHgRqGN4Y3+9JHVrNqO+tN0rV5My76uW5/nuO4K1b6vw5G8d/cmFjP9tRfEsdhZNt0IFdZuK/c2Vr4Nb+Qg==}
    engines: {node: '>=0.10.0'}

  is-path-cwd@2.2.0:
    resolution: {integrity: sha512-w942bTcih8fdJPJmQHFzkS76NEP8Kzzvmw92cXsazb8intwLqPibPPdXf4ANdKV3rYMuuQYGIWtvz9JilB3NFQ==}
    engines: {node: '>=6'}

  is-path-in-cwd@2.1.0:
    resolution: {integrity: sha512-rNocXHgipO+rvnP6dk3zI20RpOtrAM/kzbB258Uw5BWr3TpXi861yzjo16Dn4hUox07iw5AyeMLHWsujkjzvRQ==}
    engines: {node: '>=6'}

  is-path-inside@2.1.0:
    resolution: {integrity: sha512-wiyhTzfDWsvwAW53OBWF5zuvaOGlZ6PwYxAbPVDhpm+gM09xKQGjBq/8uYN12aDvMxnAnq3dxTyoSoRNmg5YFg==}
    engines: {node: '>=6'}

  is-path-inside@3.0.3:
    resolution: {integrity: sha512-Fd4gABb+ycGAmKou8eMftCupSir5lRxqf4aD/vd0cD2qc4HL07OjCeuHMr8Ro4CoMaeCKDB0/ECBOVWjTwUvPQ==}
    engines: {node: '>=8'}

  is-plain-object@5.0.0:
    resolution: {integrity: sha512-VRSzKkbMm5jMDoKLbltAkFQ5Qr7VDiTFGXxYFXXowVj387GeGNOCsOH6Msy00SGZ3Fp84b1Naa1psqgcCIEP5Q==}
    engines: {node: '>=0.10.0'}

  is-regex@1.2.1:
    resolution: {integrity: sha512-MjYsKHO5O7mCsmRGxWcLWheFqN9DJ/2TmngvjKXihe6efViPqc274+Fx/4fYj/r03+ESvBdTXK0V6tA3rgez1g==}
    engines: {node: '>= 0.4'}

  is-regexp@1.0.0:
    resolution: {integrity: sha512-7zjFAPO4/gwyQAAgRRmqeEeyIICSdmCqa3tsVHMdBzaXXRiqopZL4Cyghg/XulGWrtABTpbnYYzzIRffLkP4oA==}
    engines: {node: '>=0.10.0'}

  is-set@2.0.3:
    resolution: {integrity: sha512-iPAjerrse27/ygGLxw+EBR9agv9Y6uLeYVJMu+QNCoouJ1/1ri0mGrcWpfCqFZuzzx3WjtwxG098X+n4OuRkPg==}
    engines: {node: '>= 0.4'}

  is-shared-array-buffer@1.0.4:
    resolution: {integrity: sha512-ISWac8drv4ZGfwKl5slpHG9OwPNty4jOWPRIhBpxOoD+hqITiwuipOQ2bNthAzwA3B4fIjO4Nln74N0S9byq8A==}
    engines: {node: '>= 0.4'}

  is-stream@2.0.1:
    resolution: {integrity: sha512-hFoiJiTl63nn+kstHGBtewWSKnQLpyb155KHheA1l39uvtO9nWIop1p3udqPcUd/xbF1VLMO4n7OI6p7RbngDg==}
    engines: {node: '>=8'}

  is-stream@3.0.0:
    resolution: {integrity: sha512-LnQR4bZ9IADDRSkvpqMGvt/tEJWclzklNgSw48V5EAaAeDd6qGvN8ei6k5p0tvxSR171VmGyHuTiAOfxAbr8kA==}
    engines: {node: ^12.20.0 || ^14.13.1 || >=16.0.0}

  is-string@1.1.1:
    resolution: {integrity: sha512-BtEeSsoaQjlSPBemMQIrY1MY0uM6vnS1g5fmufYOtnxLGUZM2178PKbhsk7Ffv58IX+ZtcvoGwccYsh0PglkAA==}
    engines: {node: '>= 0.4'}

  is-symbol@1.1.1:
    resolution: {integrity: sha512-9gGx6GTtCQM73BgmHQXfDmLtfjjTUDSyoxTCbp5WtoixAhfgsDirWIcVQ/IHpvI5Vgd5i/J5F7B9cN/WlVbC/w==}
    engines: {node: '>= 0.4'}

  is-typed-array@1.1.15:
    resolution: {integrity: sha512-p3EcsicXjit7SaskXHs1hA91QxgTw46Fv6EFKKGS5DRFLD8yKnohjF3hxoju94b/OcMZoQukzpPpBE9uLVKzgQ==}
    engines: {node: '>= 0.4'}

  is-unicode-supported@1.3.0:
    resolution: {integrity: sha512-43r2mRvz+8JRIKnWJ+3j8JtjRKZ6GmjzfaE/qiBJnikNnYv/6bagRJ1kUhNk8R5EX/GkobD+r+sfxCPJsiKBLQ==}
    engines: {node: '>=12'}

  is-weakmap@2.0.2:
    resolution: {integrity: sha512-K5pXYOm9wqY1RgjpL3YTkF39tni1XajUIkawTLUo9EZEVUFga5gSQJF8nNS7ZwJQ02y+1YCNYcMh+HIf1ZqE+w==}
    engines: {node: '>= 0.4'}

  is-weakref@1.1.0:
    resolution: {integrity: sha512-SXM8Nwyys6nT5WP6pltOwKytLV7FqQ4UiibxVmW+EIosHcmCqkkjViTb5SNssDlkCiEYRP1/pdWUKVvZBmsR2Q==}
    engines: {node: '>= 0.4'}

  is-weakset@2.0.4:
    resolution: {integrity: sha512-mfcwb6IzQyOKTs84CQMrOwW4gQcaTOAWJ0zzJCl2WSPDrWk/OzDaImWFH3djXhb24g4eudZfLRozAvPGw4d9hQ==}
    engines: {node: '>= 0.4'}

  isarray@2.0.5:
    resolution: {integrity: sha512-xHjhDr3cNBK0BzdUJSPXZntQUx/mwMS5Rw4A7lPJ90XGAO6ISP/ePDNuo0vhqOZU+UD5JoodwCAAoZQd3FeAKw==}

  isexe@2.0.0:
    resolution: {integrity: sha512-RHxMLp9lnKHGHRng9QFhRCMbYAcVpn69smSGcq3f36xjgVVWThj4qqLbTLlq7Ssj8B+fIQ1EuCEGI2lKsyQeIw==}

  iterator.prototype@1.1.4:
    resolution: {integrity: sha512-x4WH0BWmrMmg4oHHl+duwubhrvczGlyuGAZu3nvrf0UXOfPu8IhZObFEr7DE/iv01YgVZrsOiRcqw2srkKEDIA==}
    engines: {node: '>= 0.4'}

  jackspeak@2.3.6:
    resolution: {integrity: sha512-N3yCS/NegsOBokc8GAdM8UcmfsKiSS8cipheD/nivzr700H+nsMOxJjQnvwOcRYVuFkdH0wGUvW2WbXGmrZGbQ==}
    engines: {node: '>=14'}

  jackspeak@3.4.3:
    resolution: {integrity: sha512-OGlZQpz2yfahA/Rd1Y8Cd9SIEsqvXkLVoSw/cgwhnhFMDbsQFeZYoJJ7bIZBS9BcamUW96asq/npPWugM+RQBw==}

  jake@10.9.2:
    resolution: {integrity: sha512-2P4SQ0HrLQ+fw6llpLnOaGAvN2Zu6778SJMrCUwns4fOoG9ayrTiZk3VV8sCPkVZF8ab0zksVpS8FDY5pRCNBA==}
    engines: {node: '>=10'}
    hasBin: true

  jest-worker@26.6.2:
    resolution: {integrity: sha512-KWYVV1c4i+jbMpaBC+U++4Va0cp8OisU185o73T1vo99hqi7w8tSJfUXYswwqqrjzwxa6KpRK54WhPvwf5w6PQ==}
    engines: {node: '>= 10.13.0'}

  jest-worker@27.5.1:
    resolution: {integrity: sha512-7vuh85V5cdDofPyxn58nrPjBktZo0u9x1g8WtjQol+jZDaE+fhN+cIvTj11GndBnMnyfrUOG1sZQxCdjKh+DKg==}
    engines: {node: '>= 10.13.0'}

  jiti@1.21.7:
    resolution: {integrity: sha512-/imKNG4EbWNrVjoNC/1H5/9GFy+tqjGBHCaSsN+P2RnPqjsLmv6UD3Ej+Kj8nBWaRAwyk7kK5ZUc+OEatnTR3A==}
    hasBin: true

  jpeg-js@0.4.4:
    resolution: {integrity: sha512-WZzeDOEtTOBK4Mdsar0IqEU5sMr3vSV2RqkAIzUEV2BHnUfKGyswWFPFwK5EeDo93K3FohSHbLAjj0s1Wzd+dg==}

  js-tokens@4.0.0:
    resolution: {integrity: sha512-RdJUflcE3cUzKiMqQgsCu06FPu9UdIJO0beYbPhHN4k6apgJtifcoCtT9bcxOpYBtpD2kCM6Sbzg4CausW/PKQ==}

  js-yaml@4.1.0:
    resolution: {integrity: sha512-wpxZs9NoxZaJESJGIZTyDEaYpl0FKSA+FB9aJiyemKhMwkxQg63h4T1KJgUGHpTqPDNRcmmYLugrRjJlBtWvRA==}
    hasBin: true

  jsesc@3.0.2:
    resolution: {integrity: sha512-xKqzzWXDttJuOcawBt4KnKHHIf5oQ/Cxax+0PWFG+DFDgHNAdi+TXECADI+RYiFUMmx8792xsMbbgXj4CwnP4g==}
    engines: {node: '>=6'}
    hasBin: true

  jsesc@3.1.0:
    resolution: {integrity: sha512-/sM3dO2FOzXjKQhJuo0Q173wf2KOo8t4I8vHy6lF9poUp7bKT0/NHE8fPX23PwfhnykfqnC2xRxOnVw5XuGIaA==}
    engines: {node: '>=6'}
    hasBin: true

  json-buffer@3.0.1:
    resolution: {integrity: sha512-4bV5BfR2mqfQTJm+V5tPPdf+ZpuhiIvTuAB5g8kcrXOZpTT/QwwVRWBywX1ozr6lEuPdbHxwaJlm9G6mI2sfSQ==}

  json-parse-even-better-errors@2.3.1:
    resolution: {integrity: sha512-xyFwyhro/JEof6Ghe2iz2NcXoj2sloNsWr/XsERDK/oiPCfaNhl5ONfp+jQdAZRQQ0IJWNzH9zIZF7li91kh2w==}

  json-schema-traverse@0.4.1:
    resolution: {integrity: sha512-xbbCH5dCYU5T8LcEhhuh7HJ88HXuW3qsI3Y0zOZFKfZEHcpWiHU/Jxzk629Brsab/mMiHQti9wMP+845RPe3Vg==}

  json-schema-traverse@1.0.0:
    resolution: {integrity: sha512-NM8/P9n3XjXhIZn1lLhkFaACTOURQXjWhV4BA/RnOv8xvgqtqpAX9IO4mRQxSx1Rlo4tqzeqb0sOlruaOy3dug==}

  json-schema@0.4.0:
    resolution: {integrity: sha512-es94M3nTIfsEPisRafak+HDLfHXnKBhV3vU5eqPcS3flIWqcxJWgXHXiey3YrpaNsanY5ei1VoYEbOzijuq9BA==}

  json-stable-stringify-without-jsonify@1.0.1:
    resolution: {integrity: sha512-Bdboy+l7tA3OGW6FjyFHWkP5LuByj1Tk33Ljyq0axyzdk9//JSi2u3fP1QSmd1KNwq6VOKYGlAu87CisVir6Pw==}

  json5@1.0.2:
    resolution: {integrity: sha512-g1MWMLBiz8FKi1e4w0UyVL3w+iJceWAFBAaBnnGKOpNa5f8TLktkbre1+s6oICydWAm+HRUGTmI+//xv2hvXYA==}
    hasBin: true

  json5@2.2.3:
    resolution: {integrity: sha512-XmOWe7eyHYH14cLdVPoyg+GOH3rYX++KpzrylJwSW98t3Nk+U8XOl8FWKOgwtzdb8lXGf6zYwDUzeHMWfxasyg==}
    engines: {node: '>=6'}
    hasBin: true

  jsonfile@6.1.0:
    resolution: {integrity: sha512-5dgndWOriYSm5cnYaJNhalLNDKOqFwyDB/rr1E9ZsGciGvKPs8R2xYGCacuf3z6K1YKDz182fd+fY3cn3pMqXQ==}

  jsonpointer@5.0.1:
    resolution: {integrity: sha512-p/nXbhSEcu3pZRdkW1OfJhpsVtW1gd4Wa1fnQc9YLiTfAjn0312eMKimbdIQzuZl9aa9xUGaRlP9T/CJE/ditQ==}
    engines: {node: '>=0.10.0'}

  jsx-ast-utils@3.3.5:
    resolution: {integrity: sha512-ZZow9HBI5O6EPgSJLUb8n2NKgmVWTwCvHGwFuJlMjvLFqlGG6pjirPhtdsseaLZjSibD8eegzmYpUZwoIlj2cQ==}
    engines: {node: '>=4.0'}

  keyv@4.5.4:
    resolution: {integrity: sha512-oxVHkHR/EJf2CNXnWxRLW6mg7JyCCUcG0DtEGmL2ctUo1PNTin1PUil+r/+4r5MpVgC/fn1kjsx7mjSujKqIpw==}

  kleur@3.0.3:
    resolution: {integrity: sha512-eTIzlVOSUR+JxdDFepEYcBMtZ9Qqdef+rnzWdRZuMbOywu5tO2w2N7rqjoANZ5k9vywhL6Br1VRjUIgTQx4E8w==}
    engines: {node: '>=6'}

  language-subtag-registry@0.3.23:
    resolution: {integrity: sha512-0K65Lea881pHotoGEa5gDlMxt3pctLi2RplBb7Ezh4rRdLEOtgi7n4EwK9lamnUCkKBqaeKRVebTq6BAxSkpXQ==}

  language-tags@1.0.9:
    resolution: {integrity: sha512-MbjN408fEndfiQXbFQ1vnd+1NoLDsnQW41410oQBXiyXDMYH5z505juWa4KUE1LqxRC7DgOgZDbKLxHIwm27hA==}
    engines: {node: '>=0.10'}

  leven@3.1.0:
    resolution: {integrity: sha512-qsda+H8jTaUaN/x5vzW2rzc+8Rw4TAQ/4KjB46IwK5VH+IlVeeeje/EoZRpiXvIqjFgK84QffqPztGI3VBLG1A==}
    engines: {node: '>=6'}

  levn@0.4.1:
    resolution: {integrity: sha512-+bT2uH4E5LGE7h/n3evcS/sQlJXCpIp6ym8OWJ5eV6+67Dsql/LaaT7qJBAt2rzfoa/5QBGBhxDix1dMt2kQKQ==}
    engines: {node: '>= 0.8.0'}

  lilconfig@3.1.3:
    resolution: {integrity: sha512-/vlFKAoH5Cgt3Ie+JLhRbwOsCQePABiU3tJ1egGvyQ+33R/vcwM2Zl2QR/LzjsBeItPt3oSVXapn+m4nQDvpzw==}
    engines: {node: '>=14'}

  lines-and-columns@1.2.4:
    resolution: {integrity: sha512-7ylylesZQ/PV29jhEDl3Ufjo6ZX7gCqJr5F7PKrqc93v7fzSymt1BpwEU8nAUXs8qzzvqhbjhK5QZg6Mt/HkBg==}

  load-bmfont@1.4.2:
    resolution: {integrity: sha512-qElWkmjW9Oq1F9EI5Gt7aD9zcdHb9spJCW1L/dmPf7KzCCEJxq8nhHz5eCgI9aMf7vrG/wyaCqdsI+Iy9ZTlog==}

  loader-runner@4.3.0:
    resolution: {integrity: sha512-3R/1M+yS3j5ou80Me59j7F9IMs4PXs3VqRrm0TU3AbKPxlmpoY1TNscJV/oGJXo8qCatFGTfDbY6W6ipGOYXfg==}
    engines: {node: '>=6.11.5'}

  loader-utils@2.0.4:
    resolution: {integrity: sha512-xXqpXoINfFhgua9xiqD8fPFHgkoq1mmmpE92WlDbm9rNRd/EbRb+Gqf908T2DMfuHjjJlksiK2RbHVOdD/MqSw==}
    engines: {node: '>=8.9.0'}

  locate-path@5.0.0:
    resolution: {integrity: sha512-t7hw9pI+WvuwNJXwk5zVHpyhIqzg2qTlklJOf0mVxGSbe3Fp2VieZcduNYjaLDoy6p9uGpQEGWG87WpMKlNq8g==}
    engines: {node: '>=8'}

  locate-path@6.0.0:
    resolution: {integrity: sha512-iPZK6eYjbxRu3uB4/WZ3EsEIMJFMqAoopl3R+zuq0UjcAm/MO6KCweDgPfP3elTztoKP3KtnVHxTn2NHBSDVUw==}
    engines: {node: '>=10'}

  lodash.camelcase@4.3.0:
    resolution: {integrity: sha512-TwuEnCnxbc3rAvhf/LbG7tJUDzhqXyFnv3dtzLOPgCG/hODL7WFnsbwktkD7yUV0RrreP/l1PALq/YSg6VvjlA==}

  lodash.debounce@4.0.8:
    resolution: {integrity: sha512-FT1yDzDYEoYWhnSGnpE/4Kj1fLZkDFyqRb7fNt6FdYOSxlUWAtp42Eh6Wb0rGIv/m9Bgo7x4GhQbm5Ys4SG5ow==}

  lodash.invoke@4.5.2:
    resolution: {integrity: sha512-SC4Usc0XbIKuz3eH7oNwPqibKHfTJSGVZwO/6eGhdoPzqexOY7z43pKo8xz0M5zzXSRteADV6fW7cRf6Ru0+VA==}

  lodash.merge@4.6.2:
    resolution: {integrity: sha512-0KpjqXRVvrYyCsX1swR/XTK0va6VQkQM6MNo7PqW77ByjAhoARA8EfrP1N4+KlKj8YS0ZUCtRT/YUuhyYDujIQ==}

  lodash.sortby@4.7.0:
    resolution: {integrity: sha512-HDWXG8isMntAyRF5vZ7xKuEvOhT4AhlRt/3czTSjvGUxjYCBVRQY48ViDHyfYz9VIoBkW4TMGQNapx+l3RUwdA==}

  lodash@4.17.21:
    resolution: {integrity: sha512-v2kDEe57lecTulaDIuNTPy3Ry4gLGJ6Z1O3vE1krgXZNrsQ+LFTGHVxVjcXPs17LhbZVGedAJv8XZ1tvj5FvSg==}

  log-symbols@5.1.0:
    resolution: {integrity: sha512-l0x2DvrW294C9uDCoQe1VSU4gf529FkSZ6leBl4TiqZH/e+0R7hSfHQBNut2mNygDgHwvYHfFLn6Oxb3VWj2rA==}
    engines: {node: '>=12'}

  loose-envify@1.4.0:
    resolution: {integrity: sha512-lyuxPGr/Wfhrlem2CL/UcnUc1zcqKAImBDzukY7Y5F/yQiNdko6+fRLevlw1HgMySw7f611UIY408EtxRSoK3Q==}
    hasBin: true

  lru-cache@10.4.3:
    resolution: {integrity: sha512-JNAzZcXrCt42VGLuYz0zfAzDfAvJWW6AfYlDBQyDV5DClI2m5sAmK+OIO7s59XfsRsWHp02jAJrRadPRGTt6SQ==}

  lru-cache@5.1.1:
    resolution: {integrity: sha512-KpNARQA3Iwv+jTA0utUVVbrh+Jlrr1Fv0e56GGzAFOXN7dk/FviaDW8LHmK52DlcH4WP2n6gI8vN1aesBFgo9w==}

  lucide-react@0.441.0:
    resolution: {integrity: sha512-0vfExYtvSDhkC2lqg0zYVW1Uu9GsI4knuV9GP9by5z0Xhc4Zi5RejTxfz9LsjRmCyWVzHCJvxGKZWcRyvQCWVg==}
    peerDependencies:
      react: ^16.5.1 || ^17.0.0 || ^18.0.0 || ^19.0.0-rc

  magic-string@0.25.9:
    resolution: {integrity: sha512-RmF0AsMzgt25qzqqLc1+MbHmhdx0ojF2Fvs4XnOqz2ZOBXzzkEwc/dJQZCYHAn7v1jbVOjAZfK8msRn4BxO4VQ==}

  make-dir@3.1.0:
    resolution: {integrity: sha512-g3FeP20LNwhALb/6Cz6Dd4F2ngze0jz7tbzrD2wAV+o9FeNHe4rL+yK2md0J/fiSf1sa1ADhXqi5+oVwOM/eGw==}
    engines: {node: '>=8'}

  matchmediaquery@0.4.2:
    resolution: {integrity: sha512-wrZpoT50ehYOudhDjt/YvUJc6eUzcdFPdmbizfgvswCKNHD1/OBOHYJpHie+HXpu6bSkEGieFMYk6VuutaiRfA==}

  math-intrinsics@1.1.0:
    resolution: {integrity: sha512-/IXtbwEk5HTPyEwyKX6hGkYXxM9nbj64B+ilVJnC/R6B0pH5G4V3b0pVbL7DBj4tkhBAppbQUlf6F6Xl9LHu1g==}
    engines: {node: '>= 0.4'}

  memoize-one@5.2.1:
    resolution: {integrity: sha512-zYiwtZUcYyXKo/np96AGZAckk+FWWsUdJ3cHGGmld7+AhvcWmQyGCYUh1hc4Q/pkOhb65dQR/pqCyK0cOaHz4Q==}

  merge-stream@2.0.0:
    resolution: {integrity: sha512-abv/qOcuPfk3URPfDzmZU1LKmuw8kT+0nIHvKrKgFrwifol/doWcdA4ZqsWQ8ENrFKkd67Mfpo/LovbIUsbt3w==}

  merge2@1.4.1:
    resolution: {integrity: sha512-8q7VEgMJW4J8tcfVPy8g09NcQwZdbwFEqhe/WZkoIzjn/3TGDwtOCYtXGxA3O8tPzpczCCDgv+P2P5y00ZJOOg==}
    engines: {node: '>= 8'}

  micromatch@4.0.8:
    resolution: {integrity: sha512-PXwfBhYu0hBCPw8Dn0E+WDYb7af3dSLVWKi3HGv84IdF4TyFoC0ysxFd0Goxw7nSv4T/PzEJQxsYsEiFCKo2BA==}
    engines: {node: '>=8.6'}

  mime-db@1.52.0:
    resolution: {integrity: sha512-sPU4uV7dYlvtWJxwwxHD0PuihVNiE7TyAbQ5SWxDCB9mUYvOgroQOwYQQOKPJ8CIbE+1ETVlOoK1UC2nU3gYvg==}
    engines: {node: '>= 0.6'}

  mime-types@2.1.35:
    resolution: {integrity: sha512-ZDY+bPm5zTTF+YpCrAU9nK0UgICYPT0QtT1NZWFv4s++TNkcgVaT0g6+4R2uI4MjQjzysHB1zxuWL50hzaeXiw==}
    engines: {node: '>= 0.6'}

  mime@1.6.0:
    resolution: {integrity: sha512-x0Vn8spI+wuJ1O6S7gnbaQg8Pxh4NNHb7KSINmEWKiPE4RKOplvijn+NkmYmmRgP68mc70j2EbeTFRsrswaQeg==}
    engines: {node: '>=4'}
    hasBin: true

  mimic-fn@2.1.0:
    resolution: {integrity: sha512-OqbOk5oEQeAZ8WXWydlu9HJjz9WVdEIvamMCcXmuqUYjTknH/sqsWvhQ3vgwKFRR1HpjvNBKQ37nbJgYzGqGcg==}
    engines: {node: '>=6'}

  mimic-fn@4.0.0:
    resolution: {integrity: sha512-vqiC06CuhBTUdZH+RYl8sFrL096vA45Ok5ISO6sE/Mr1jRbGH4Csnhi8f3wKVl7x8mO4Au7Ir9D3Oyv1VYMFJw==}
    engines: {node: '>=12'}

  min-document@2.19.0:
    resolution: {integrity: sha512-9Wy1B3m3f66bPPmU5hdA4DR4PB2OfDU/+GS3yAB7IQozE3tqXaVv2zOjgla7MEGSRv95+ILmOuvhLkOK6wJtCQ==}

  minimatch@3.1.2:
    resolution: {integrity: sha512-J7p63hRiAjw1NDEww1W7i37+ByIrOWO5XQQAzZ3VOcL0PNybwpfmV/N05zFAzwQ9USyEcX6t3UO+K5aqBQOIHw==}

  minimatch@5.1.6:
    resolution: {integrity: sha512-lKwV/1brpG6mBUFHtb7NUmtABCb2WZZmm2wNiOA5hAb8VdCS4B3dtMWyvcoViccwAW/COERjXLt0zP1zXUN26g==}
    engines: {node: '>=10'}

  minimatch@9.0.3:
    resolution: {integrity: sha512-RHiac9mvaRw0x3AYRgDC1CxAP7HTcNrrECeA8YYJeWnpo+2Q5CegtZjaotWTWxDG3UeGA1coE05iH1mPjT/2mg==}
    engines: {node: '>=16 || 14 >=14.17'}

  minimatch@9.0.5:
    resolution: {integrity: sha512-G6T0ZX48xgozx7587koeX9Ys2NYy6Gmv//P89sEte9V9whIapMNF4idKxnW2QtCcLiTWlb/wfCabAtAFWhhBow==}
    engines: {node: '>=16 || 14 >=14.17'}

  minimist@1.2.8:
    resolution: {integrity: sha512-2yyAR8qBkN3YuheJanUpWC5U3bb5osDywNB8RzDVlDwDHbocAJveqqj1u8+SVD7jkWT4yvsHCpWqqWqAxb0zCA==}

  minipass@7.1.2:
    resolution: {integrity: sha512-qOOzS1cBTWYF4BH8fVePDBOO9iptMnGUEZwNc/cMWnTV2nVLZ7VoNWEPHkYczZA0pdoA7dl6e7FL659nX9S2aw==}
    engines: {node: '>=16 || 14 >=14.17'}

  mkdirp@0.5.6:
    resolution: {integrity: sha512-FP+p8RB8OWpF3YZBCrP5gtADmtXApB5AMLn+vdyA+PyxCjrCs00mjyUozssO33cwDeT3wNGdLxJ5M//YqtHAJw==}
    hasBin: true

  motion-dom@11.14.3:
    resolution: {integrity: sha512-lW+D2wBy5vxLJi6aCP0xyxTxlTfiu+b+zcpVbGVFUxotwThqhdpPRSmX8xztAgtZMPMeU0WGVn/k1w4I+TbPqA==}

  motion-utils@11.14.3:
    resolution: {integrity: sha512-Xg+8xnqIJTpr0L/cidfTTBFkvRw26ZtGGuIhA94J9PQ2p4mEa06Xx7QVYZH0BP+EpMSaDlu+q0I0mmvwADPsaQ==}

  mrmime@2.0.0:
    resolution: {integrity: sha512-eu38+hdgojoyq63s+yTpN4XMBdt5l8HhMhc4VKLO9KM5caLIBvUm4thi7fFaxyTmCKeNnXZ5pAlBwCUnhA09uw==}
    engines: {node: '>=10'}

  ms@2.1.3:
    resolution: {integrity: sha512-6FlzubTLZG3J2a/NVCAleEhjzq5oxgHyaCU9yYXvcLsvoVaHJq/s5xXI6/XXP6tz7R9xAOtHnSO/tXtF3WRTlA==}

  'music-app@file:':
    resolution: {directory: '', type: directory}

  mz@2.7.0:
    resolution: {integrity: sha512-z81GNO7nnYMEhrGh9LeymoE4+Yr0Wn5McHIZMK5cfQCl+NDX08sCZgUc9/6MHni9IWuFLm1Z3HTCXu2z9fN62Q==}

  nanoid@3.3.8:
    resolution: {integrity: sha512-WNLf5Sd8oZxOm+TzppcYk8gVOgP+l58xNy58D0nbUnOxOWRWvlcCV4kUF7ltmI6PsrLl/BgKEyS4mqsGChFN0w==}
    engines: {node: ^10 || ^12 || ^13.7 || ^14 || >=15.0.1}
    hasBin: true

  natural-compare@1.4.0:
    resolution: {integrity: sha512-OWND8ei3VtNC9h7V60qff3SVobHr996CTwgxubgyQYEpg290h9J0buyECNNJexkFm5sOajh5G116RYA1c8ZMSw==}

  neo-async@2.6.2:
    resolution: {integrity: sha512-Yd3UES5mWCSqR+qNT93S3UoYUkqAZ9lLg8a7g9rimsWmYGK8cVToA4/sF3RrshdyV3sAGMXVUmpMYOw+dLpOuw==}

  next-pwa@5.6.0:
    resolution: {integrity: sha512-XV8g8C6B7UmViXU8askMEYhWwQ4qc/XqJGnexbLV68hzKaGHZDMtHsm2TNxFcbR7+ypVuth/wwpiIlMwpRJJ5A==}
    peerDependencies:
      next: '>=9.0.0'

  next@14.2.21:
    resolution: {integrity: sha512-rZmLwucLHr3/zfDMYbJXbw0ZeoBpirxkXuvsJbk7UPorvPYZhP7vq7aHbKnU7dQNCYIimRrbB2pp3xmf+wsYUg==}
    engines: {node: '>=18.17.0'}
    hasBin: true
    peerDependencies:
      '@opentelemetry/api': ^1.1.0
      '@playwright/test': ^1.41.2
      react: ^18.2.0
      react-dom: ^18.2.0
      sass: ^1.3.0
    peerDependenciesMeta:
      '@opentelemetry/api':
        optional: true
      '@playwright/test':
        optional: true
      sass:
        optional: true

  node-addon-api@1.7.2:
    resolution: {integrity: sha512-ibPK3iA+vaY1eEjESkQkM0BbCqFOaZMiXRTtdB0u7b4djtY6JnsjvPdUHVMg6xQt3B8fpTTWHI9A+ADjM9frzg==}

  node-domexception@1.0.0:
    resolution: {integrity: sha512-/jKZoMpw0F8GRwl4/eLROPA3cfcXtLApP0QzLmUT/HuPCZWyB7IY9ZrMeKw2O/nFIqPQB3PVM9aYm0F312AXDQ==}
    engines: {node: '>=10.5.0'}

  node-fetch@2.7.0:
    resolution: {integrity: sha512-c4FRfUm/dbcWZ7U+1Wq0AwCyFL+3nt2bEw05wfxSz+DWpWsitgmSgYmy2dQdWyKC1694ELPqMs/YzUSNozLt8A==}
    engines: {node: 4.x || >=6.0.0}
    peerDependencies:
      encoding: ^0.1.0
    peerDependenciesMeta:
      encoding:
        optional: true

  node-fetch@3.3.2:
    resolution: {integrity: sha512-dRB78srN/l6gqWulah9SrxeYnxeddIG30+GOqK/9OlLVyLg3HPnr6SqOWTWOXKRwC2eGYCkZ59NNuSgvSrpgOA==}
    engines: {node: ^12.20.0 || ^14.13.1 || >=16.0.0}

  node-releases@2.0.19:
    resolution: {integrity: sha512-xxOWJsBKtzAq7DY0J+DTzuz58K8e7sJbdgwkbMWQe8UYB6ekmsQ45q0M/tJDsGaZmbC+l7n57UV8Hl5tHxO9uw==}

  node-vibrant@3.1.6:
    resolution: {integrity: sha512-Wlc/hQmBMOu6xon12ZJHS2N3M+I6J8DhrD3Yo6m5175v8sFkVIN+UjhKVRcO+fqvre89ASTpmiFEP3nPO13SwA==}

  node-vibrant@3.2.1-alpha.1:
    resolution: {integrity: sha512-EQergCp7fvbvUCE0VMCBnvaAV0lGWSP8SXLmuWQIBzQK5M5pIwcd9fIOXuzFkJx/8hUiiiLvAzzGDS/bIy2ikA==}

  normalize-path@3.0.0:
    resolution: {integrity: sha512-6eZs5Ls3WtCisHWp9S2GUy8dqkpGi4BVSz3GaqiE6ezub0512ESztXUwUB6C6IKbQkY2Pnb/mD4WYojCRwcwLA==}
    engines: {node: '>=0.10.0'}

  npm-run-path@5.3.0:
    resolution: {integrity: sha512-ppwTtiJZq0O/ai0z7yfudtBpWIoxM8yE6nHi1X47eFR2EWORqfbu6CnPlNsjeN683eT0qG6H/Pyf9fCcvjnnnQ==}
    engines: {node: ^12.20.0 || ^14.13.1 || >=16.0.0}

  object-assign@4.1.1:
    resolution: {integrity: sha512-rJgTQnkUnH1sFw8yT6VSU3zD3sWmu6sZhIseY8VX+GRu3P6F7Fu+JNDoXfklElbLJSnc3FUQHVe4cU5hj+BcUg==}
    engines: {node: '>=0.10.0'}

  object-hash@3.0.0:
    resolution: {integrity: sha512-RSn9F68PjH9HqtltsSnqYC1XXoWe9Bju5+213R98cNGttag9q9yAOTzdbsqvIa7aNm5WffBZFpWYr2aWrklWAw==}
    engines: {node: '>= 6'}

  object-inspect@1.13.3:
    resolution: {integrity: sha512-kDCGIbxkDSXE3euJZZXzc6to7fCrKHNI/hSRQnRuQ+BWjFNzZwiFF8fj/6o2t2G9/jTj8PSIYTfCLelLZEeRpA==}
    engines: {node: '>= 0.4'}

  object-keys@1.1.1:
    resolution: {integrity: sha512-NuAESUOUMrlIXOfHKzD6bpPu3tYt3xvjNdRIQ+FeT0lNb4K8WR70CaDxhuNguS2XG+GjkyMwOzsN5ZktImfhLA==}
    engines: {node: '>= 0.4'}

  object.assign@4.1.7:
    resolution: {integrity: sha512-nK28WOo+QIjBkDduTINE4JkF/UJJKyf2EJxvJKfblDpyg0Q+pkOHNTL0Qwy6NP6FhE/EnzV73BxxqcJaXY9anw==}
    engines: {node: '>= 0.4'}

  object.entries@1.1.8:
    resolution: {integrity: sha512-cmopxi8VwRIAw/fkijJohSfpef5PdN0pMQJN6VC/ZKvn0LIknWD8KtgY6KlQdEc4tIjcQ3HxSMmnvtzIscdaYQ==}
    engines: {node: '>= 0.4'}

  object.fromentries@2.0.8:
    resolution: {integrity: sha512-k6E21FzySsSK5a21KRADBd/NGneRegFO5pLHfdQLpRDETUNJueLXs3WCzyQ3tFRDYgbq3KHGXfTbi2bs8WQ6rQ==}
    engines: {node: '>= 0.4'}

  object.groupby@1.0.3:
    resolution: {integrity: sha512-+Lhy3TQTuzXI5hevh8sBGqbmurHbbIjAi0Z4S63nthVLmLxfbj4T54a4CfZrXIrt9iP4mVAPYMo/v99taj3wjQ==}
    engines: {node: '>= 0.4'}

  object.values@1.2.1:
    resolution: {integrity: sha512-gXah6aZrcUxjWg2zR2MwouP2eHlCBzdV4pygudehaKXSGW4v2AsRQUK+lwwXhii6KFZcunEnmSUoYp5CXibxtA==}
    engines: {node: '>= 0.4'}

  omggif@1.0.10:
    resolution: {integrity: sha512-LMJTtvgc/nugXj0Vcrrs68Mn2D1r0zf630VNtqtpI1FEO7e+O9FP4gqs9AcnBaSEeoHIPm28u6qgPR0oyEpGSw==}

  once@1.4.0:
    resolution: {integrity: sha512-lNaJgI+2Q5URQBkccEKHTQOPaXdUxnZZElQTZY0MFUAuaEqe1E+Nyvgdz/aIyNi6Z9MzO5dv1H8n58/GELp3+w==}

  onetime@5.1.2:
    resolution: {integrity: sha512-kbpaSSGJTWdAY5KPVeMOKXSrPtr8C8C7wodJbcsd51jRnmD+GZu8Y0VoU6Dm5Z4vWr0Ig/1NKuWRKf7j5aaYSg==}
    engines: {node: '>=6'}

  onetime@6.0.0:
    resolution: {integrity: sha512-1FlR+gjXK7X+AsAHso35MnyN5KqGwJRi/31ft6x0M194ht7S+rWAvd7PHss9xSKMzE0asv1pyIHaJYq+BbacAQ==}
    engines: {node: '>=12'}

  opener@1.5.2:
    resolution: {integrity: sha512-ur5UIdyw5Y7yEj9wLzhqXiy6GZ3Mwx0yGI+5sMn2r0N0v3cKJvUmFH5yPP+WXh9e0xfyzyJX95D8l088DNFj7A==}
    hasBin: true

  optionator@0.9.4:
    resolution: {integrity: sha512-6IpQ7mKUxRcZNLIObR0hz7lxsapSSIYNZJwXPGeF0mTVqGKFIXj1DQcMoT22S3ROcLyY/rz0PWaWZ9ayWmad9g==}
    engines: {node: '>= 0.8.0'}

  ora@6.3.1:
    resolution: {integrity: sha512-ERAyNnZOfqM+Ao3RAvIXkYh5joP220yf59gVe2X/cI6SiCxIdi4c9HZKZD8R6q/RDXEje1THBju6iExiSsgJaQ==}
    engines: {node: ^12.20.0 || ^14.13.1 || >=16.0.0}

  own-keys@1.0.1:
    resolution: {integrity: sha512-qFOyK5PjiWZd+QQIh+1jhdb9LpxTF0qs7Pm8o5QHYZ0M3vKqSqzsZaEB6oWlxZ+q2sJBMI/Ktgd2N5ZwQoRHfg==}
    engines: {node: '>= 0.4'}

  p-limit@2.3.0:
    resolution: {integrity: sha512-//88mFWSJx8lxCzwdAABTJL2MyWB12+eIY7MDL2SqLmAkeKU9qxRvWuSyTjm3FUmpBEMuFfckAIqEaVGUDxb6w==}
    engines: {node: '>=6'}

  p-limit@3.1.0:
    resolution: {integrity: sha512-TYOanM3wGwNGsZN2cVTYPArw454xnXj5qmWF1bEoAc4+cU/ol7GVh7odevjp1FNHduHc3KZMcFduxU5Xc6uJRQ==}
    engines: {node: '>=10'}

  p-locate@4.1.0:
    resolution: {integrity: sha512-R79ZZ/0wAxKGu3oYMlz8jy/kbhsNrS7SKZ7PxEHBgJ5+F2mtFW2fK2cOtBh1cHYkQsbzFV7I+EoRKe6Yt0oK7A==}
    engines: {node: '>=8'}

  p-locate@5.0.0:
    resolution: {integrity: sha512-LaNjtRWUBY++zB5nE/NwcaoMylSPk+S+ZHNB1TzdbMJMny6dynpAGt7X/tl/QYq3TIeE6nxHppbo2LGymrG5Pw==}
    engines: {node: '>=10'}

  p-map@2.1.0:
    resolution: {integrity: sha512-y3b8Kpd8OAN444hxfBbFfj1FY/RjtTd8tzYwhUqNYXx0fXx2iX4maP4Qr6qhIKbQXI02wTLAda4fYUbDagTUFw==}
    engines: {node: '>=6'}

  p-try@2.2.0:
    resolution: {integrity: sha512-R4nPAVTAU0B9D35/Gk3uJf/7XYbQcyohSKdvAxIRSNghFl4e71hVoGnBNQz9cWaXxO2I10KTC+3jMdvvoKw6dQ==}
    engines: {node: '>=6'}

  package-json-from-dist@1.0.1:
    resolution: {integrity: sha512-UEZIS3/by4OC8vL3P2dTXRETpebLI2NiI5vIrjaD/5UtrkFX/tNbwjTSRAGC/+7CAo2pIcBaRgWmcBBHcsaCIw==}

  pako@1.0.11:
    resolution: {integrity: sha512-4hLB8Py4zZce5s4yd9XzopqwVv/yGNhV1Bl8NTmCq1763HeK2+EwVTv+leGeL13Dnh2wfbqowVPXCIO0z4taYw==}

  pako@2.1.0:
    resolution: {integrity: sha512-w+eufiZ1WuJYgPXbV/PO3NCMEc3xqylkKHzp8bxp1uW4qaSNQUkwmLLEc3kKsfz8lpV1F8Ht3U1Cm+9Srog2ug==}

  parent-module@1.0.1:
    resolution: {integrity: sha512-GQ2EWRpQV8/o+Aw8YqtfZZPfNRWZYkbidE9k5rpl/hC3vtHHBfGm2Ifi6qWV+coDGkrUKZAxE3Lot5kcsRlh+g==}
    engines: {node: '>=6'}

  parse-bmfont-ascii@1.0.6:
    resolution: {integrity: sha512-U4RrVsUFCleIOBsIGYOMKjn9PavsGOXxbvYGtMOEfnId0SVNsgehXh1DxUdVPLoxd5mvcEtvmKs2Mmf0Mpa1ZA==}

  parse-bmfont-binary@1.0.6:
    resolution: {integrity: sha512-GxmsRea0wdGdYthjuUeWTMWPqm2+FAd4GI8vCvhgJsFnoGhTrLhXDDupwTo7rXVAgaLIGoVHDZS9p/5XbSqeWA==}

  parse-bmfont-xml@1.1.6:
    resolution: {integrity: sha512-0cEliVMZEhrFDwMh4SxIyVJpqYoOWDJ9P895tFuS+XuNzI5UBmBk5U5O4KuJdTnZpSBI4LFA2+ZiJaiwfSwlMA==}

  parse-headers@2.0.5:
    resolution: {integrity: sha512-ft3iAoLOB/MlwbNXgzy43SWGP6sQki2jQvAyBg/zDFAgr9bfNWZIUj42Kw2eJIl8kEi4PbgE6U1Zau/HwI75HA==}

  path-exists@4.0.0:
    resolution: {integrity: sha512-ak9Qy5Q7jYb2Wwcey5Fpvg2KoAc/ZIhLSLOSBmRmygPsGwkVVt0fZa0qrtMz+m6tJTAHfZQ8FnmB4MG4LWy7/w==}
    engines: {node: '>=8'}

  path-is-absolute@1.0.1:
    resolution: {integrity: sha512-AVbw3UJ2e9bq64vSaS9Am0fje1Pa8pbGqTTsmXfaIiMpnr5DlDhfJOuLj9Sf95ZPVDAUerDfEk88MPmPe7UCQg==}
    engines: {node: '>=0.10.0'}

  path-is-inside@1.0.2:
    resolution: {integrity: sha512-DUWJr3+ULp4zXmol/SZkFf3JGsS9/SIv+Y3Rt93/UjPpDpklB5f1er4O3POIbUuUJ3FXgqte2Q7SrU6zAqwk8w==}

  path-key@3.1.1:
    resolution: {integrity: sha512-ojmeN0qd+y0jszEtoY48r0Peq5dwMEkIlCOu6Q5f41lfkswXuKtYrhgoTpLnyIcHm24Uhqx+5Tqm2InSwLhE6Q==}
    engines: {node: '>=8'}

  path-key@4.0.0:
    resolution: {integrity: sha512-haREypq7xkM7ErfgIyA0z+Bj4AGKlMSdlQE2jvJo6huWD1EdkKYV+G/T4nq0YEF2vgTT8kqMFKo1uHn950r4SQ==}
    engines: {node: '>=12'}

  path-parse@1.0.7:
    resolution: {integrity: sha512-LDJzPVEEEPR+y48z93A0Ed0yXb8pAByGWo/k5YYdYgpY2/2EsOsksJrq7lOHxryrVOn1ejG6oAp8ahvOIQD8sw==}

  path-scurry@1.11.1:
    resolution: {integrity: sha512-Xa4Nw17FS9ApQFJ9umLiJS4orGjm7ZzwUrwamcGQuHSzDyth9boKDaycYdDcZDuqYATXw4HFXgaqWTctW/v1HA==}
    engines: {node: '>=16 || 14 >=14.18'}

  path-type@4.0.0:
    resolution: {integrity: sha512-gDKb8aZMDeD/tZWs9P6+q0J9Mwkdl6xMV8TjnGP3qJVJ06bdMgkbBlLU8IdfOsIsFz2BW1rNVT3XuNEl8zPAvw==}
    engines: {node: '>=8'}

  path@0.12.7:
    resolution: {integrity: sha512-aXXC6s+1w7otVF9UletFkFcDsJeO7lSZBPUQhtb5O0xJe8LtYhj/GxldoL09bBj9+ZmE2hNoHqQSFMN5fikh4Q==}

  peek-readable@4.1.0:
    resolution: {integrity: sha512-ZI3LnwUv5nOGbQzD9c2iDG6toheuXSZP5esSHBjopsXH4dg19soufvpUGA3uohi5anFtGb2lhAVdHzH6R/Evvg==}
    engines: {node: '>=8'}

  phin@2.9.3:
    resolution: {integrity: sha512-CzFr90qM24ju5f88quFC/6qohjC144rehe5n6DH900lgXmUe86+xCKc10ev56gRKC4/BkHUoG4uSiQgBiIXwDA==}
    deprecated: Package no longer supported. Contact Support at https://www.npmjs.com/support for more info.

  phin@3.7.1:
    resolution: {integrity: sha512-GEazpTWwTZaEQ9RhL7Nyz0WwqilbqgLahDM3D0hxWwmVDI52nXEybHqiN6/elwpkJBhcuj+WbBu+QfT0uhPGfQ==}
    engines: {node: '>= 8'}

  picocolors@1.1.1:
    resolution: {integrity: sha512-xceH2snhtb5M9liqDsmEw56le376mTZkEX/jEb/RxNFyegNul7eNslCXP9FDj/Lcu0X8KEyMceP2ntpaHrDEVA==}

  picomatch@2.3.1:
    resolution: {integrity: sha512-JU3teHTNjmE2VCGFzuY8EXzCDVwEqB2a8fsIvwaStHhAWJEeVd1o1QD80CU6+ZdEXXSLbSsuLwJjkCBWqRQUVA==}
    engines: {node: '>=8.6'}

  pify@2.3.0:
    resolution: {integrity: sha512-udgsAY+fTnvv7kI7aaxbqwWNb0AHiB0qBO89PZKPkoTmGOgdbrHDKD+0B2X4uTfJ/FT1R09r9gTsjUjNJotuog==}
    engines: {node: '>=0.10.0'}

  pify@4.0.1:
    resolution: {integrity: sha512-uB80kBFb/tfd68bVleG9T5GGsGPjJrLAUpR5PZIrhBnIaRTQRjqdJSsIKkOP6OAIFbj7GOrcudc5pNjZ+geV2g==}
    engines: {node: '>=6'}

  pinkie-promise@2.0.1:
    resolution: {integrity: sha512-0Gni6D4UcLTbv9c57DfxDGdr41XfgUjqWZu492f0cIGr16zDU06BWP/RAEvOuo7CQ0CNjHaLlM59YJJFm3NWlw==}
    engines: {node: '>=0.10.0'}

  pinkie@2.0.4:
    resolution: {integrity: sha512-MnUuEycAemtSaeFSjXKW/aroV7akBbY+Sv+RkyqFjgAe73F+MR0TBWKBRDkmfWq/HiFmdavfZ1G7h4SPZXaCSg==}
    engines: {node: '>=0.10.0'}

  pirates@4.0.6:
    resolution: {integrity: sha512-saLsH7WeYYPiD25LDuLRRY/i+6HaPYr6G1OUlN39otzkSTxKnubR9RTxS3/Kk50s1g2JTgFwWQDQyplC5/SHZg==}
    engines: {node: '>= 6'}

  pixelmatch@4.0.2:
    resolution: {integrity: sha512-J8B6xqiO37sU/gkcMglv6h5Jbd9xNER7aHzpfRdNmV4IbQBzBpe4l9XmbG+xPF/znacgu2jfEw+wHffaq/YkXA==}
    hasBin: true

  pkg-dir@4.2.0:
    resolution: {integrity: sha512-HRDzbaKjC+AOWVXxAU/x54COGeIv9eb+6CkDSQoNTt4XyWoIJvuPsXizxu/Fr23EiekbtZwmh1IcIG/l/a10GQ==}
    engines: {node: '>=8'}

  pngjs@3.4.0:
    resolution: {integrity: sha512-NCrCHhWmnQklfH4MtJMRjZ2a8c80qXeMlQMv2uVp9ISJMTt562SbGd6n2oq0PaPgKm7Z6pL9E2UlLIhC+SHL3w==}
    engines: {node: '>=4.0.0'}

  possible-typed-array-names@1.0.0:
    resolution: {integrity: sha512-d7Uw+eZoloe0EHDIYoe+bQ5WXnGMOpmiZFTuMWCwpjzzkL2nTjcKiAk4hh8TjnGye2TwWOk3UXucZ+3rbmBa8Q==}
    engines: {node: '>= 0.4'}

  postcss-import@15.1.0:
    resolution: {integrity: sha512-hpr+J05B2FVYUAXHeK1YyI267J/dDDhMU6B6civm8hSY1jYJnBXxzKDKDswzJmtLHryrjhnDjqqp/49t8FALew==}
    engines: {node: '>=14.0.0'}
    peerDependencies:
      postcss: ^8.0.0

  postcss-js@4.0.1:
    resolution: {integrity: sha512-dDLF8pEO191hJMtlHFPRa8xsizHaM82MLfNkUHdUtVEV3tgTp5oj+8qbEqYM57SLfc74KSbw//4SeJma2LRVIw==}
    engines: {node: ^12 || ^14 || >= 16}
    peerDependencies:
      postcss: ^8.4.21

  postcss-load-config@4.0.2:
    resolution: {integrity: sha512-bSVhyJGL00wMVoPUzAVAnbEoWyqRxkjv64tUl427SKnPrENtq6hJwUojroMz2VB+Q1edmi4IfrAPpami5VVgMQ==}
    engines: {node: '>= 14'}
    peerDependencies:
      postcss: '>=8.0.9'
      ts-node: '>=9.0.0'
    peerDependenciesMeta:
      postcss:
        optional: true
      ts-node:
        optional: true

  postcss-nested@6.2.0:
    resolution: {integrity: sha512-HQbt28KulC5AJzG+cZtj9kvKB93CFCdLvog1WFLf1D+xmMvPGlBstkpTEZfK5+AN9hfJocyBFCNiqyS48bpgzQ==}
    engines: {node: '>=12.0'}
    peerDependencies:
      postcss: ^8.2.14

  postcss-selector-parser@6.1.2:
    resolution: {integrity: sha512-Q8qQfPiZ+THO/3ZrOrO0cJJKfpYCagtMUkXbnEfmgUjwXg6z/WBeOyS9APBBPCTSiDV+s4SwQGu8yFsiMRIudg==}
    engines: {node: '>=4'}

  postcss-value-parser@4.2.0:
    resolution: {integrity: sha512-1NNCs6uurfkVbeXG4S8JFT9t19m45ICnif8zWLd5oPSZ50QnwMfK+H3jv408d4jw/7Bttv5axS5IiHoLaVNHeQ==}

  postcss@8.4.31:
    resolution: {integrity: sha512-PS08Iboia9mts/2ygV3eLpY5ghnUcfLV/EXTOW1E2qYxJKGGBUtNjN76FYHnMs36RmARn41bC0AZmn+rR0OVpQ==}
    engines: {node: ^10 || ^12 || >=14}

  postcss@8.4.49:
    resolution: {integrity: sha512-OCVPnIObs4N29kxTjzLfUryOkvZEq+pf8jTF0lg8E7uETuWHA+v7j3c/xJmiqpX450191LlmZfUKkXxkTry7nA==}
    engines: {node: ^10 || ^12 || >=14}

  prelude-ls@1.2.1:
    resolution: {integrity: sha512-vkcDPrRZo1QZLbn5RLGPpg/WmIQ65qoWWhcGKf/b5eplkkarX0m9z8ppCat4mlOqUsWpyNuYgO3VRyrYHSzX5g==}
    engines: {node: '>= 0.8.0'}

  pretty-bytes@5.6.0:
    resolution: {integrity: sha512-FFw039TmrBqFK8ma/7OL3sDz/VytdtJr044/QUJtH0wK9lb9jLq9tJyIxUwtQJHwar2BqtiA4iCWSwo9JLkzFg==}
    engines: {node: '>=6'}

  process@0.11.10:
    resolution: {integrity: sha512-cdGef/drWFoydD1JsMzuFf8100nZl+GT+yacc2bEced5f9Rjk4z+WtFUTBu9PhOi9j/jfmBPu0mMEY4wIdAF8A==}
    engines: {node: '>= 0.6.0'}

  prompts@2.4.2:
    resolution: {integrity: sha512-NxNv/kLguCA7p3jE8oL2aEBsrJWgAakBpgmgK6lpPWV+WuOmY6r2/zbAVnP+T8bQlA0nzHXSJSJW0Hq7ylaD2Q==}
    engines: {node: '>= 6'}

  prop-types@15.8.1:
    resolution: {integrity: sha512-oj87CgZICdulUohogVAR7AjlC0327U4el4L6eAvOqCeudMDVU0NThNaV+b9Df4dXgSP1gXMTnPdhfe/2qDH5cg==}

  proxy-from-env@1.1.0:
    resolution: {integrity: sha512-D+zkORCbA9f1tdWRK0RaCR3GPv50cMxcrz4X8k5LTSUD1Dkw47mKJEZQNunItRTkWwgtaUSo1RVFRIG9ZXiFYg==}

  punycode@1.4.1:
    resolution: {integrity: sha512-jmYNElW7yvO7TV33CjSmvSiE2yco3bV2czu/OzDKdMNVZQWfxCblURLhf+47syQRBntjfLdd/H0egrzIG+oaFQ==}

  punycode@2.3.1:
    resolution: {integrity: sha512-vYt7UD1U9Wg6138shLtLOvdAu+8DsC/ilFtEVHcH+wydcSpNE20AfSOduf6MkRFahL5FY7X1oU7nKVZFtfq8Fg==}
    engines: {node: '>=6'}

  qs@6.13.1:
    resolution: {integrity: sha512-EJPeIn0CYrGu+hli1xilKAPXODtJ12T0sP63Ijx2/khC2JtuaN3JyNIpvmnkmaEtha9ocbG4A4cMcr+TvqvwQg==}
    engines: {node: '>=0.6'}

  queue-microtask@1.2.3:
    resolution: {integrity: sha512-NuaNSa6flKT5JaSYQzJok04JzTL1CA6aGhv5rfLW3PgqA+M2ChpZQnAC8h8i4ZFkBS8X5RqkDBHA7r4hej3K9A==}

  raf-schd@4.0.3:
    resolution: {integrity: sha512-tQkJl2GRWh83ui2DiPTJz9wEiMN20syf+5oKfB03yYP7ioZcJwsIK8FjrtLwH1m7C7e+Tt2yYBlrOpdT+dyeIQ==}

  randombytes@2.1.0:
    resolution: {integrity: sha512-vYl3iOX+4CKUWuxGi9Ukhie6fsqXqS9FE2Zaic4tNFD2N2QQaXOMFbuKK4QmDHC0JO6B1Zp41J0LpT0oR68amQ==}

  react-beautiful-dnd@13.1.1:
    resolution: {integrity: sha512-0Lvs4tq2VcrEjEgDXHjT98r+63drkKEgqyxdA7qD3mvKwga6a5SscbdLPO2IExotU1jW8L0Ksdl0Cj2AF67nPQ==}
    deprecated: 'react-beautiful-dnd is now deprecated. Context and options: https://github.com/atlassian/react-beautiful-dnd/issues/2672'
    peerDependencies:
      react: ^16.8.5 || ^17.0.0 || ^18.0.0
      react-dom: ^16.8.5 || ^17.0.0 || ^18.0.0

  react-dom@18.3.1:
    resolution: {integrity: sha512-5m4nQKp+rZRb09LNH59GM4BxTh9251/ylbKIbpe7TpGxfJ+9kv6BLkLBXIjjspbgbnIBNqlI23tRnTWT0snUIw==}
    peerDependencies:
      react: ^18.3.1

  react-draggable@4.4.6:
    resolution: {integrity: sha512-LtY5Xw1zTPqHkVmtM3X8MUOxNDOUhv/khTgBgrUvwaS064bwVvxT+q5El0uUFNx5IEPKXuRejr7UqLwBIg5pdw==}
    peerDependencies:
      react: '>= 16.3.0'
      react-dom: '>= 16.3.0'

  react-is@16.13.1:
    resolution: {integrity: sha512-24e6ynE2H+OKt4kqsOvNd8kBpV65zoxbA4BVsEOB3ARVWQki/DHzaUoC5KuON/BiccDaCCTZBuOcfZs70kR8bQ==}

  react-is@17.0.2:
    resolution: {integrity: sha512-w2GsyukL62IJnlaff/nRegPQR94C/XXamvMWmSHRJ4y7Ts/4ocGRmTHvOs8PSE6pB3dWOrD/nueuU5sduBsQ4w==}

  react-palette@1.0.2:
    resolution: {integrity: sha512-H9UXG4mywETORFlHpR2+RvDmHOTWFEfS4ZtG+N6GToMNFzYAa71c3sVEbbYxI0ARYi7n7ZoSZALBk3voDLwyYA==}
    peerDependencies:
      react: ^16.8.6
      react-dom: ^16.8.6

  react-redux@7.2.9:
    resolution: {integrity: sha512-Gx4L3uM182jEEayZfRbI/G11ZpYdNAnBs70lFVMNdHJI76XYtR+7m0MN+eAs7UHBPhWXcnFPaS+9owSCJQHNpQ==}
    peerDependencies:
      react: ^16.8.3 || ^17 || ^18
      react-dom: '*'
      react-native: '*'
    peerDependenciesMeta:
      react-dom:
        optional: true
      react-native:
        optional: true

  react-remove-scroll-bar@2.3.8:
    resolution: {integrity: sha512-9r+yi9+mgU33AKcj6IbT9oRCO78WriSj6t/cF8DWBZJ9aOGPOTEDvdUDz1FwKim7QXWwmHqtdHnRJfhAxEG46Q==}
    engines: {node: '>=10'}
    peerDependencies:
      '@types/react': '*'
      react: ^16.8.0 || ^17.0.0 || ^18.0.0 || ^19.0.0
    peerDependenciesMeta:
      '@types/react':
        optional: true

  react-remove-scroll@2.6.2:
    resolution: {integrity: sha512-KmONPx5fnlXYJQqC62Q+lwIeAk64ws/cUw6omIumRzMRPqgnYqhSSti99nbj0Ry13bv7dF+BKn7NB+OqkdZGTw==}
    engines: {node: '>=10'}
    peerDependencies:
      '@types/react': '*'
      react: ^16.8.0 || ^17.0.0 || ^18.0.0 || ^19.0.0 || ^19.0.0-rc
    peerDependenciesMeta:
      '@types/react':
        optional: true

  react-resizable@3.0.5:
    resolution: {integrity: sha512-vKpeHhI5OZvYn82kXOs1bC8aOXktGU5AmKAgaZS4F5JPburCtbmDPqE7Pzp+1kN4+Wb81LlF33VpGwWwtXem+w==}
    peerDependencies:
      react: '>= 16.3'

  react-responsive@10.0.0:
    resolution: {integrity: sha512-N6/UiRLGQyGUqrarhBZmrSmHi2FXSD++N5VbSKsBBvWfG0ZV7asvUBluSv5lSzdMyEVjzZ6Y8DL4OHABiztDOg==}
    engines: {node: '>=14'}
    peerDependencies:
      react: '>=16.8.0'

  react-style-singleton@2.2.3:
    resolution: {integrity: sha512-b6jSvxvVnyptAiLjbkWLE/lOnR4lfTtDAl+eUC7RZy+QQWc6wRzIV2CE6xBuMmDxc2qIihtDCZD5NPOFl7fRBQ==}
    engines: {node: '>=10'}
    peerDependencies:
      '@types/react': '*'
      react: ^16.8.0 || ^17.0.0 || ^18.0.0 || ^19.0.0 || ^19.0.0-rc
    peerDependenciesMeta:
      '@types/react':
        optional: true

  react-toastify@11.0.2:
    resolution: {integrity: sha512-GjHuGaiXMvbls3ywqv8XdWONwrcO4DXCJIY1zVLkHU73gEElKvTTXNI5Vom3s/k/M8hnkrfsqgBSX3OwmlonbA==}
    peerDependencies:
      react: ^18 || ^19
      react-dom: ^18 || ^19

  react@18.3.1:
    resolution: {integrity: sha512-wS+hAgJShR0KhEvPJArfuPVN1+Hz1t0Y6n5jLrGQbkb4urgPE/0Rve+1kMB1v/oWgHgm4WIcV+i7F2pTVj+2iQ==}
    engines: {node: '>=0.10.0'}

  read-cache@1.0.0:
    resolution: {integrity: sha512-Owdv/Ft7IjOgm/i0xvNDZ1LrRANRfew4b2prF3OWMQLxLfu3bS8FVhCsrSCMK4lR56Y9ya+AThoTpDCTxCmpRA==}

  readable-stream@3.6.2:
    resolution: {integrity: sha512-9u/sniCrY3D5WdsERHzHE4G2YCXqoG5FTHUiCC4SIbr6XcLZBY05ya9EKjYek9O5xOAwjGq+1JdGBAS7Q9ScoA==}
    engines: {node: '>= 6'}

  readable-web-to-node-stream@3.0.2:
    resolution: {integrity: sha512-ePeK6cc1EcKLEhJFt/AebMCLL+GgSKhuygrZ/GLaKZYEecIgIECf4UaUuaByiGtzckwR4ain9VzUh95T1exYGw==}
    engines: {node: '>=8'}

  readdirp@3.6.0:
    resolution: {integrity: sha512-hOS089on8RduqdbhvQ5Z37A0ESjsqz6qnRcffsMU3495FuTdqSm+7bhJ29JvIOsBDEEnan5DPu9t3To9VRlMzA==}
    engines: {node: '>=8.10.0'}

  redux@4.2.1:
    resolution: {integrity: sha512-LAUYz4lc+Do8/g7aeRa8JkyDErK6ekstQaqWQrNRW//MY1TvCEpMtpTWvlQ+FPbWCx+Xixu/6SHt5N0HR+SB4w==}

  reflect.getprototypeof@1.0.9:
    resolution: {integrity: sha512-r0Ay04Snci87djAsI4U+WNRcSw5S4pOH7qFjd/veA5gC7TbqESR3tcj28ia95L/fYUDw11JKP7uqUKUAfVvV5Q==}
    engines: {node: '>= 0.4'}

  regenerate-unicode-properties@10.2.0:
    resolution: {integrity: sha512-DqHn3DwbmmPVzeKj9woBadqmXxLvQoQIwu7nopMc72ztvxVmVk2SBhSnx67zuye5TP+lJsb/TBQsjLKhnDf3MA==}
    engines: {node: '>=4'}

  regenerate@1.4.2:
    resolution: {integrity: sha512-zrceR/XhGYU/d/opr2EKO7aRHUeiBI8qjtfHqADTwZd6Szfy16la6kqD0MIUs5z5hx6AaKa+PixpPrR289+I0A==}

  regenerator-runtime@0.13.11:
    resolution: {integrity: sha512-kY1AZVr2Ra+t+piVaJ4gxaFaReZVH40AKNo7UCX6W+dEwBo/2oZJzqfuN1qLq1oL45o56cPaTXELwrTh8Fpggg==}

  regenerator-runtime@0.14.1:
    resolution: {integrity: sha512-dYnhHh0nJoMfnkZs6GmmhFknAGRrLznOu5nc9ML+EJxGvrx6H7teuevqVqCuPcPK//3eDrrjQhehXVx9cnkGdw==}

  regenerator-transform@0.15.2:
    resolution: {integrity: sha512-hfMp2BoF0qOk3uc5V20ALGDS2ddjQaLrdl7xrGXvAIow7qeWRM2VA2HuCHkUKk9slq3VwEwLNK3DFBqDfPGYtg==}

  regexp.prototype.flags@1.5.3:
    resolution: {integrity: sha512-vqlC04+RQoFalODCbCumG2xIOvapzVMHwsyIGM/SIE8fRhFFsXeH8/QQ+s0T0kDAhKc4k30s73/0ydkHQz6HlQ==}
    engines: {node: '>= 0.4'}

  regexpu-core@6.2.0:
    resolution: {integrity: sha512-H66BPQMrv+V16t8xtmq+UC0CBpiTBA60V8ibS1QVReIp8T1z8hwFxqcGzm9K6lgsN7sB5edVH8a+ze6Fqm4weA==}
    engines: {node: '>=4'}

  register-scheme@git+https://git@github.com:devsnek/node-register-scheme.git#e7cc9a63a1f512565da44cb57316d9fb10750e17:
    resolution: {commit: e7cc9a63a1f512565da44cb57316d9fb10750e17, repo: git@github.com:devsnek/node-register-scheme.git, type: git}
    version: 0.0.2

  regjsgen@0.8.0:
    resolution: {integrity: sha512-RvwtGe3d7LvWiDQXeQw8p5asZUmfU1G/l6WbUXeHta7Y2PEIvBTwH6E2EfmYUK8pxcxEdEmaomqyp0vZZ7C+3Q==}

  regjsparser@0.12.0:
    resolution: {integrity: sha512-cnE+y8bz4NhMjISKbgeVJtqNbtf5QpjZP+Bslo+UqkIt9QPnX9q095eiRRASJG1/tz6dlNr6Z5NsBiWYokp6EQ==}
    hasBin: true

  require-from-string@2.0.2:
    resolution: {integrity: sha512-Xf0nWe6RseziFMu+Ap9biiUbmplq6S9/p+7w7YXP/JBHhrUDDUhwa+vANyubuqfZWTveU//DYVGsDG7RKL/vEw==}
    engines: {node: '>=0.10.0'}

  resolve-from@4.0.0:
    resolution: {integrity: sha512-pb/MYmXstAkysRFx8piNI1tGFNQIFA3vkE3Gq4EuA1dF6gHp/+vgZqsCGJapvy8N3Q+4o7FwvquPJcnZ7RYy4g==}
    engines: {node: '>=4'}

  resolve-pkg-maps@1.0.0:
    resolution: {integrity: sha512-seS2Tj26TBVOC2NIc2rOe2y2ZO7efxITtLZcGSOnHHNOQ7CkiUBfw0Iw2ck6xkIhPwLhKNLS8BO+hEpngQlqzw==}

  resolve@1.22.10:
    resolution: {integrity: sha512-NPRy+/ncIMeDlTAsuqwKIiferiawhefFJtkNSW0qZJEqMEb+qBt/77B/jGeeek+F0uOeN05CDa6HXbbIgtVX4w==}
    engines: {node: '>= 0.4'}
    hasBin: true

  resolve@2.0.0-next.5:
    resolution: {integrity: sha512-U7WjGVG9sH8tvjW5SmGbQuui75FiyjAX72HX15DwBBwF9dNiQZRQAg9nnPhYy+TUnE0+VcrttuvNI8oSxZcocA==}
    hasBin: true

  restore-cursor@4.0.0:
    resolution: {integrity: sha512-I9fPXU9geO9bHOt9pHHOhOkYerIMsmVaWB0rA2AI9ERh/+x/i7MV5HKBNrg+ljO5eoPVgCcnFuRjJ9uH6I/3eg==}
    engines: {node: ^12.20.0 || ^14.13.1 || >=16.0.0}

  reusify@1.0.4:
    resolution: {integrity: sha512-U9nH88a3fc/ekCF1l0/UP1IosiuIjyTh7hBvXVMHYgVcfGvt897Xguj2UOLDeI5BG2m7/uwyaLVT6fbtCwTyzw==}
    engines: {iojs: '>=1.0.0', node: '>=0.10.0'}

  rimraf@2.7.1:
    resolution: {integrity: sha512-uWjbaKIK3T1OSVptzX7Nl6PvQ3qAGtKEtVRjRuazjfL3Bx5eI409VZSqgND+4UNnmzLVdPj9FqFJNPqBZFve4w==}
    deprecated: Rimraf versions prior to v4 are no longer supported
    hasBin: true

  rimraf@3.0.2:
    resolution: {integrity: sha512-JZkJMZkAGFFPP2YqXZXPbMlMBgsxzE8ILs4lMIX/2o0L9UBw9O/Y3o6wFw/i9YLapcUJWwqbi3kdxIPdC62TIA==}
    deprecated: Rimraf versions prior to v4 are no longer supported
    hasBin: true

  rollup-plugin-terser@7.0.2:
    resolution: {integrity: sha512-w3iIaU4OxcF52UUXiZNsNeuXIMDvFrr+ZXK6bFZ0Q60qyVfq4uLptoS4bbq3paG3x216eQllFZX7zt6TIImguQ==}
    deprecated: This package has been deprecated and is no longer maintained. Please use @rollup/plugin-terser
    peerDependencies:
      rollup: ^2.0.0

  rollup@2.79.2:
    resolution: {integrity: sha512-fS6iqSPZDs3dr/y7Od6y5nha8dW1YnbgtsyotCVvoFGKbERG++CVRFv1meyGDE1SNItQA8BrnCw7ScdAhRJ3XQ==}
    engines: {node: '>=10.0.0'}
    hasBin: true

  run-parallel@1.2.0:
    resolution: {integrity: sha512-5l4VyZR86LZ/lDxZTR6jqL8AFE2S0IFLMP26AbjsLVADxHdhB/c0GUsH+y39UfCi3dzz8OlQuPmnaJOMoDHQBA==}

  safe-array-concat@1.1.3:
    resolution: {integrity: sha512-AURm5f0jYEOydBj7VQlVvDrjeFgthDdEF5H1dP+6mNpoXOMo1quQqJ4wvJDyRZ9+pO3kGWoOdmV08cSv2aJV6Q==}
    engines: {node: '>=0.4'}

  safe-buffer@5.2.1:
    resolution: {integrity: sha512-rp3So07KcdmmKbGvgaNxQSJr7bGVSVk5S9Eq1F+ppbRo70+YeaDxkw5Dd8NPN+GD6bjnYm2VuPuCXmpuYvmCXQ==}

  safe-push-apply@1.0.0:
    resolution: {integrity: sha512-iKE9w/Z7xCzUMIZqdBsp6pEQvwuEebH4vdpjcDWnyzaI6yl6O9FHvVpmGelvEHNsoY6wGblkxR6Zty/h00WiSA==}
    engines: {node: '>= 0.4'}

  safe-regex-test@1.1.0:
    resolution: {integrity: sha512-x/+Cz4YrimQxQccJf5mKEbIa1NzeCRNI5Ecl/ekmlYaampdNLPalVyIcCZNNH3MvmqBugV5TMYZXv0ljslUlaw==}
    engines: {node: '>= 0.4'}

  sax@1.4.1:
    resolution: {integrity: sha512-+aWOz7yVScEGoKNd4PA10LZ8sk0A/z5+nXQG5giUO5rprX9jgYsTdov9qCchZiPIZezbZH+jRut8nPodFAX4Jg==}

  scheduler@0.23.2:
    resolution: {integrity: sha512-UOShsPwz7NrMUqhR6t0hWjFduvOzbtv7toDH1/hIrfRNIDBnnBWd0CwJTGvTpngVlmwGCdP9/Zl/tVrDqcuYzQ==}

  schema-utils@2.7.1:
    resolution: {integrity: sha512-SHiNtMOUGWBQJwzISiVYKu82GiV4QYGePp3odlY1tuKO7gPtphAT5R/py0fA6xtbgLL/RvtJZnU9b8s0F1q0Xg==}
    engines: {node: '>= 8.9.0'}

  schema-utils@3.3.0:
    resolution: {integrity: sha512-pN/yOAvcC+5rQ5nERGuwrjLlYvLTbCibnZ1I7B1LaiAz9BRBlE9GMgE/eqV30P7aJQUf7Ddimy/RsbYO/GrVGg==}
    engines: {node: '>= 10.13.0'}

  schema-utils@4.3.0:
    resolution: {integrity: sha512-Gf9qqc58SpCA/xdziiHz35F4GNIWYWZrEshUc/G/r5BnLph6xpKuLeoJoQuj5WfBIx/eQLf+hmVPYHaxJu7V2g==}
    engines: {node: '>= 10.13.0'}

  semver@6.3.1:
    resolution: {integrity: sha512-BR7VvDCVHO+q2xBEWskxS6DJE1qRnb7DxzUrogb71CWoSficBxYsiAGd+Kl0mmq/MprG9yArRkyrQxTO6XjMzA==}
    hasBin: true

  semver@7.6.3:
    resolution: {integrity: sha512-oVekP1cKtI+CTDvHWYFUcMtsK/00wmAEfyqKfNdARm8u1wNVhSgaX7A8d4UuIlUI5e84iEwOhs7ZPYRmzU9U6A==}
    engines: {node: '>=10'}
    hasBin: true

  serialize-javascript@4.0.0:
    resolution: {integrity: sha512-GaNA54380uFefWghODBWEGisLZFj00nS5ACs6yHa9nLqlLpVLO8ChDGeKRjZnV4Nh4n0Qi7nhYZD/9fCPzEqkw==}

  serialize-javascript@6.0.2:
    resolution: {integrity: sha512-Saa1xPByTTq2gdeFZYLLo+RFE35NHZkAbqZeWNd3BpzppeVisAqpDjcp8dyf6uIvEqJRd46jemmyA4iFIeVk8g==}

  set-function-length@1.2.2:
    resolution: {integrity: sha512-pgRc4hJ4/sNjWCSS9AmnS40x3bNMDTknHgL5UaMBTMyJnU90EgWh1Rz+MC9eFu4BuN/UwZjKQuY/1v3rM7HMfg==}
    engines: {node: '>= 0.4'}

  set-function-name@2.0.2:
    resolution: {integrity: sha512-7PGFlmtwsEADb0WYyvCMa1t+yke6daIG4Wirafur5kcf+MhUnPms1UeR0CKQdTZD81yESwMHbtn+TR+dMviakQ==}
    engines: {node: '>= 0.4'}

  shallow-equal@3.1.0:
    resolution: {integrity: sha512-pfVOw8QZIXpMbhBWvzBISicvToTiM5WBF1EeAUZDDSb5Dt29yl4AYbyywbJFSEsRUMr7gJaxqCdr4L3tQf9wVg==}

  shebang-command@2.0.0:
    resolution: {integrity: sha512-kHxr2zZpYtdmrN1qDjrrX/Z1rR1kG8Dx+gkpK1G4eXmvXswmcE1hTWBWYUzlraYw1/yZp6YuDY77YtvbN0dmDA==}
    engines: {node: '>=8'}

  shebang-regex@3.0.0:
    resolution: {integrity: sha512-7++dFhtcx3353uBaq8DDR4NuxBetBzC7ZQOhmTQInHEd6bSrXdiEyzCvG07Z44UYdLShWUyXt5M/yhz8ekcb1A==}
    engines: {node: '>=8'}

  side-channel-list@1.0.0:
    resolution: {integrity: sha512-FCLHtRD/gnpCiCHEiJLOwdmFP+wzCmDEkc9y7NsYxeF4u7Btsn1ZuwgwJGxImImHicJArLP4R0yX4c2KCrMrTA==}
    engines: {node: '>= 0.4'}

  side-channel-map@1.0.1:
    resolution: {integrity: sha512-VCjCNfgMsby3tTdo02nbjtM/ewra6jPHmpThenkTYh8pG9ucZ/1P8So4u4FGBek/BjpOVsDCMoLA/iuBKIFXRA==}
    engines: {node: '>= 0.4'}

  side-channel-weakmap@1.0.2:
    resolution: {integrity: sha512-WPS/HvHQTYnHisLo9McqBHOJk2FkHO/tlpvldyrnem4aeQp4hai3gythswg6p01oSoTl58rcpiFAjF2br2Ak2A==}
    engines: {node: '>= 0.4'}

  side-channel@1.1.0:
    resolution: {integrity: sha512-ZX99e6tRweoUXqR+VBrslhda51Nh5MTQwou5tnUDgbtyM0dBgmhEDtWGP/xbKn6hqfPRHujUNwz5fy/wbbhnpw==}
    engines: {node: '>= 0.4'}

  signal-exit@3.0.7:
    resolution: {integrity: sha512-wnD2ZE+l+SPC/uoS0vXeE9L1+0wuaMqKlfz9AMUo38JsyLSBWSFcHR1Rri62LZc12vLr1gb3jl7iwQhgwpAbGQ==}

  signal-exit@4.1.0:
    resolution: {integrity: sha512-bzyZ1e88w9O1iNJbKnOlvYTrWPDl46O1bG0D3XInv+9tkPrxrN8jUUTiFlDkkmKWgn1M6CfIA13SuGqOa9Korw==}
    engines: {node: '>=14'}

  simplebar-core@1.3.0:
    resolution: {integrity: sha512-LpWl3w0caz0bl322E68qsrRPpIn+rWBGAaEJ0lUJA7Xpr2sw92AkIhg6VWj988IefLXYh50ILatfAnbNoCFrlA==}

  simplebar-react@3.3.0:
    resolution: {integrity: sha512-sxzy+xRuU41He4tT4QLGYutchtOuye/xxVeq7xhyOiwMiHNK1ZpvbOTyy+7P0i7gfpXLGTJ8Bep8+4Mhdgtz/g==}
    peerDependencies:
      react: '>=16.8.0'

  simplebar@6.3.0:
    resolution: {integrity: sha512-SQJfKSvUPJxlOhYCpswEn5ke5WQGsgDZNmpScWL+MKXgYpCDTq1bGiv6uWXwSHMYTkMco32fDUL35sVwCMmzCw==}

  sirv@2.0.4:
    resolution: {integrity: sha512-94Bdh3cC2PKrbgSOUqTiGPWVZeSiXfKOVZNJniWoqrWrRkB1CJzBU3NEbiTsPcYy1lDsANA/THzS+9WBiy5nfQ==}
    engines: {node: '>= 10'}

  sisteransi@1.0.5:
    resolution: {integrity: sha512-bLGGlR1QxBcynn2d5YmDX4MGjlZvy2MRBDRNHLJ8VI6l6+9FUiyTFNJ0IveOSP0bcXgVDPRcfGqA0pjaqUpfVg==}

  slash@3.0.0:
    resolution: {integrity: sha512-g9Q1haeby36OSStwb4ntCGGGaKsaVSjQ68fBxoQcutl5fS1vuY18H3wSt3jFyFtrkx+Kz0V1G85A4MyAdDMi2Q==}
    engines: {node: '>=8'}

  source-list-map@2.0.1:
    resolution: {integrity: sha512-qnQ7gVMxGNxsiL4lEuJwe/To8UnK7fAnmbGEEH8RpLouuKbeEm0lhbQVFIrNSuB+G7tVrAlVsZgETT5nljf+Iw==}

  source-map-js@1.2.1:
    resolution: {integrity: sha512-UXWMKhLOwVKb728IUtQPXxfYU+usdybtUrK/8uGE8CQMvrhOpwvzDBwj0QhSL7MQc7vIsISBG8VQ8+IDQxpfQA==}
    engines: {node: '>=0.10.0'}

  source-map-support@0.5.21:
    resolution: {integrity: sha512-uBHU3L3czsIyYXKX88fdrGovxdSCoTGDRZ6SYXtSRxLZUzHg5P/66Ht6uoUlHu9EZod+inXhKo3qQgwXUT/y1w==}

  source-map@0.6.1:
    resolution: {integrity: sha512-UjgapumWlbMhkBgzT7Ykc5YXUT46F0iKu8SGXq0bcwP5dz/h0Plj6enJqjz1Zbq2l5WaqYnrVbwWOWMyF3F47g==}
    engines: {node: '>=0.10.0'}

  source-map@0.8.0-beta.0:
    resolution: {integrity: sha512-2ymg6oRBpebeZi9UUNsgQ89bhx01TcTkmNTGnNO88imTmbSgy4nfujrgVEFKWpMTEGA11EDkTt7mqObTPdigIA==}
    engines: {node: '>= 8'}

  sourcemap-codec@1.4.8:
    resolution: {integrity: sha512-9NykojV5Uih4lgo5So5dtw+f0JgJX30KCNI8gwhz2J9A15wD0Ml6tjHKwf6fTSa6fAdVBdZeNOs9eJ71qCk8vA==}
    deprecated: Please use @jridgewell/sourcemap-codec instead

  stable-hash@0.0.4:
    resolution: {integrity: sha512-LjdcbuBeLcdETCrPn9i8AYAZ1eCtu4ECAWtP7UleOiZ9LzVxRzzUZEoZ8zB24nhkQnDWyET0I+3sWokSDS3E7g==}

  stdin-discarder@0.1.0:
    resolution: {integrity: sha512-xhV7w8S+bUwlPTb4bAOUQhv8/cSS5offJuX8GQGq32ONF0ZtDWKfkdomM3HMRA+LhX6um/FZ0COqlwsjD53LeQ==}
    engines: {node: ^12.20.0 || ^14.13.1 || >=16.0.0}

  streamsearch@1.1.0:
    resolution: {integrity: sha512-Mcc5wHehp9aXz1ax6bZUyY5afg9u2rv5cqQI3mRrYkGC8rW2hM02jWuwjtL++LS5qinSyhj2QfLyNsuc+VsExg==}
    engines: {node: '>=10.0.0'}

  string-width@4.2.3:
    resolution: {integrity: sha512-wKyQRQpjJ0sIp62ErSZdGsjMJWsap5oRNihHhu6G7JVO/9jIB6UyevL+tXuOqrng8j/cxKTWyWUwvSTriiZz/g==}
    engines: {node: '>=8'}

  string-width@5.1.2:
    resolution: {integrity: sha512-HnLOCR3vjcY8beoNLtcjZ5/nxn2afmME6lhrDrebokqMap+XbeW8n9TXpPDOqdGK5qcI3oT0GKTW6wC7EMiVqA==}
    engines: {node: '>=12'}

  string.prototype.includes@2.0.1:
    resolution: {integrity: sha512-o7+c9bW6zpAdJHTtujeePODAhkuicdAryFsfVKwA+wGw89wJ4GTY484WTucM9hLtDEOpOvI+aHnzqnC5lHp4Rg==}
    engines: {node: '>= 0.4'}

  string.prototype.matchall@4.0.12:
    resolution: {integrity: sha512-6CC9uyBL+/48dYizRf7H7VAYCMCNTBeM78x/VTUe9bFEaxBepPJDa1Ow99LqI/1yF7kuy7Q3cQsYMrcjGUcskA==}
    engines: {node: '>= 0.4'}

  string.prototype.repeat@1.0.0:
    resolution: {integrity: sha512-0u/TldDbKD8bFCQ/4f5+mNRrXwZ8hg2w7ZR8wa16e8z9XpePWl3eGEcUD0OXpEH/VJH/2G3gjUtR3ZOiBe2S/w==}

  string.prototype.trim@1.2.10:
    resolution: {integrity: sha512-Rs66F0P/1kedk5lyYyH9uBzuiI/kNRmwJAR9quK6VOtIpZ2G+hMZd+HQbbv25MgCA6gEffoMZYxlTod4WcdrKA==}
    engines: {node: '>= 0.4'}

  string.prototype.trimend@1.0.9:
    resolution: {integrity: sha512-G7Ok5C6E/j4SGfyLCloXTrngQIQU3PWtXGst3yM7Bea9FRURf1S42ZHlZZtsNque2FN2PoUhfZXYLNWwEr4dLQ==}
    engines: {node: '>= 0.4'}

  string.prototype.trimstart@1.0.8:
    resolution: {integrity: sha512-UXSH262CSZY1tfu3G3Secr6uGLCFVPMhIqHjlgCUtCCcgihYc/xKs9djMTMUOb2j1mVSeU8EU6NWc/iQKU6Gfg==}
    engines: {node: '>= 0.4'}

  string_decoder@1.3.0:
    resolution: {integrity: sha512-hkRX8U1WjJFd8LsDJ2yQ/wWWxaopEsABU1XfkM8A+j0+85JAGppt16cr1Whg6KIbb4okU6Mql6BOj+uup/wKeA==}

  stringify-object@3.3.0:
    resolution: {integrity: sha512-rHqiFh1elqCQ9WPLIC8I0Q/g/wj5J1eMkyoiD6eoQApWHP0FtlK7rqnhmabL5VUY9JQCcqwwvlOaSuutekgyrw==}
    engines: {node: '>=4'}

  strip-ansi@6.0.1:
    resolution: {integrity: sha512-Y38VPSHcqkFrCpFnQ9vuSXmquuv5oXOKpGeT6aGrr3o3Gc9AlVa6JBfUSOCnbxGGZF+/0ooI7KrPuUSztUdU5A==}
    engines: {node: '>=8'}

  strip-ansi@7.1.0:
    resolution: {integrity: sha512-iq6eVVI64nQQTRYq2KtEg2d2uU7LElhTJwsH4YzIHZshxlgZms/wIc4VoDQTlG/IvVIrBKG06CrZnp0qv7hkcQ==}
    engines: {node: '>=12'}

  strip-bom@3.0.0:
    resolution: {integrity: sha512-vavAMRXOgBVNF6nyEEmL3DBK19iRpDcoIwW+swQ+CbGiu7lju6t+JklA1MHweoWtadgt4ISVUsXLyDq34ddcwA==}
    engines: {node: '>=4'}

  strip-comments@2.0.1:
    resolution: {integrity: sha512-ZprKx+bBLXv067WTCALv8SSz5l2+XhpYCsVtSqlMnkAXMWDq+/ekVbl1ghqP9rUHTzv6sm/DwCOiYutU/yp1fw==}
    engines: {node: '>=10'}

  strip-final-newline@3.0.0:
    resolution: {integrity: sha512-dOESqjYr96iWYylGObzd39EuNTa5VJxyvVAEm5Jnh7KGo75V43Hk1odPQkNDyXNmUR6k+gEiDVXnjB8HJ3crXw==}
    engines: {node: '>=12'}

  strip-json-comments@3.1.1:
    resolution: {integrity: sha512-6fPc+R4ihwqP6N/aIv2f1gMH8lOVtWQHoqC4yK6oSDVVocumAsfCqjkXnqiYMhmMwS/mEHLp7Vehlt3ql6lEig==}
    engines: {node: '>=8'}

  strtok3@6.3.0:
    resolution: {integrity: sha512-fZtbhtvI9I48xDSywd/somNqgUHl2L2cstmXCCif0itOf96jeW18MBSyrLuNicYQVkvpOxkZtkzujiTJ9LW5Jw==}
    engines: {node: '>=10'}

  styled-jsx@5.1.1:
    resolution: {integrity: sha512-pW7uC1l4mBZ8ugbiZrcIsiIvVx1UmTfw7UkC3Um2tmfUq9Bhk8IiyEIPl6F8agHgjzku6j0xQEZbfA5uSgSaCw==}
    engines: {node: '>= 12.0.0'}
    peerDependencies:
      '@babel/core': '*'
      babel-plugin-macros: '*'
      react: '>= 16.8.0 || 17.x.x || ^18.0.0-0'
    peerDependenciesMeta:
      '@babel/core':
        optional: true
      babel-plugin-macros:
        optional: true

  sucrase@3.35.0:
    resolution: {integrity: sha512-8EbVDiu9iN/nESwxeSxDKe0dunta1GOlHufmSSXxMD2z2/tMZpDMpvXQGsc+ajGo8y2uYUmixaSRUc/QPoQ0GA==}
    engines: {node: '>=16 || 14 >=14.17'}
    hasBin: true

  supports-color@7.2.0:
    resolution: {integrity: sha512-qpCAvRl9stuOHveKsn7HncJRvv501qIacKzQlO/+Lwxc9+0q2wLyv4Dfvt80/DPn2pqOBsJdDiogXGR9+OvwRw==}
    engines: {node: '>=8'}

  supports-color@8.1.1:
    resolution: {integrity: sha512-MpUEN2OodtUzxvKQl72cUF7RQ5EiHsGvSsVG0ia9c5RbWGL2CI4C7EpPS8UTBIplnlzZiNuV56w+FuNxy3ty2Q==}
    engines: {node: '>=10'}

  supports-preserve-symlinks-flag@1.0.0:
    resolution: {integrity: sha512-ot0WnXS9fgdkgIcePe6RHNk1WA8+muPa6cSjeR3V8K27q9BB1rTE3R1p7Hv0z1ZyAc8s6Vvv8DIyWf681MAt0w==}
    engines: {node: '>= 0.4'}

  tailwind-merge@2.6.0:
    resolution: {integrity: sha512-P+Vu1qXfzediirmHOC3xKGAYeZtPcV9g76X+xg2FD4tYgR71ewMA35Y3sCz3zhiN/dwefRpJX0yBcgwi1fXNQA==}

  tailwindcss-animate@1.0.7:
    resolution: {integrity: sha512-bl6mpH3T7I3UFxuvDEXLxy/VuFxBk5bbzplh7tXI68mwMokNYd1t9qPBHlnyTwfa4JGC4zP516I1hYYtQ/vspA==}
    peerDependencies:
      tailwindcss: '>=3.0.0 || insiders'

  tailwindcss@3.4.17:
    resolution: {integrity: sha512-w33E2aCvSDP0tW9RZuNXadXlkHXqFzSkQew/aIa2i/Sj8fThxwovwlXHSPXTbAHwEIhBFXAedUhP2tueAKP8Og==}
    engines: {node: '>=14.0.0'}
    hasBin: true

  tapable@2.2.1:
    resolution: {integrity: sha512-GNzQvQTOIP6RyTfE2Qxb8ZVlNmw0n88vp1szwWRimP02mnTsx3Wtn5qRdqY9w2XduFNUgvOwhNnQsjwCp+kqaQ==}
    engines: {node: '>=6'}

  temp-dir@2.0.0:
    resolution: {integrity: sha512-aoBAniQmmwtcKp/7BzsH8Cxzv8OL736p7v1ihGb5e9DJ9kTwGWHrQrVB5+lfVDzfGrdRzXch+ig7LHaY1JTOrg==}
    engines: {node: '>=8'}

  tempy@0.6.0:
    resolution: {integrity: sha512-G13vtMYPT/J8A4X2SjdtBTphZlrp1gKv6hZiOjw14RCWg6GbHuQBGtjlx75xLbYV/wEc0D7G5K4rxKP/cXk8Bw==}
    engines: {node: '>=10'}

  terser-webpack-plugin@5.3.11:
    resolution: {integrity: sha512-RVCsMfuD0+cTt3EwX8hSl2Ks56EbFHWmhluwcqoPKtBnfjiT6olaq7PRIRfhyU8nnC2MrnDrBLfrD/RGE+cVXQ==}
    engines: {node: '>= 10.13.0'}
    peerDependencies:
      '@swc/core': '*'
      esbuild: '*'
      uglify-js: '*'
      webpack: ^5.1.0
    peerDependenciesMeta:
      '@swc/core':
        optional: true
      esbuild:
        optional: true
      uglify-js:
        optional: true

  terser@5.37.0:
    resolution: {integrity: sha512-B8wRRkmre4ERucLM/uXx4MOV5cbnOlVAqUst+1+iLKPI0dOgFO28f84ptoQt9HEI537PMzfYa/d+GEPKTRXmYA==}
    engines: {node: '>=10'}
    hasBin: true

  text-table@0.2.0:
    resolution: {integrity: sha512-N+8UisAXDGk8PFXP4HAzVR9nbfmVJ3zYLAWiTIoqC5v5isinhr+r5uaO8+7r3BMfuNIufIsA7RdpVgacC2cSpw==}

  thenify-all@1.6.0:
    resolution: {integrity: sha512-RNxQH/qI8/t3thXJDwcstUO4zeqo64+Uy/+sNVRBx4Xn2OX+OZ9oP+iJnNFqplFra2ZUVeKCSa2oVWi3T4uVmA==}
    engines: {node: '>=0.8'}

  thenify@3.3.1:
    resolution: {integrity: sha512-RVZSIV5IG10Hk3enotrhvz0T9em6cyHBLkH/YAZuKqd8hRkKhSfCGIcP2KUY0EPxndzANBmNllzWPwak+bheSw==}

  timm@1.7.1:
    resolution: {integrity: sha512-IjZc9KIotudix8bMaBW6QvMuq64BrJWFs1+4V0lXwWGQZwH+LnX87doAYhem4caOEusRP9/g6jVDQmZ8XOk1nw==}

  tiny-invariant@1.3.3:
    resolution: {integrity: sha512-+FbBPE1o9QAYvviau/qC5SE3caw21q3xkvWKBtja5vgqOWIHHJ3ioaq1VPfn/Szqctz2bU/oYeKd9/z5BL+PVg==}

  tinycolor2@1.6.0:
    resolution: {integrity: sha512-XPaBkWQJdsf3pLKJV9p4qN/S+fm2Oj8AIPo1BTUhg5oxkvm9+SVEGFdhyOz7tTdUTfvxMiAs4sp6/eZO2Ew+pw==}

  to-regex-range@5.0.1:
    resolution: {integrity: sha512-65P7iz6X5yEr1cwcgvQxbbIw7Uk3gOy5dIdtZ4rDveLqhrdJP+Li/Hx6tyK0NEb+2GCyneCMJiGqrADCSNk8sQ==}
    engines: {node: '>=8.0'}

  token-types@4.2.1:
    resolution: {integrity: sha512-6udB24Q737UD/SDsKAHI9FCRP7Bqc9D/MQUV02ORQg5iskjtLJlZJNdN4kKtcdtwCeWIwIHDGaUsTsCCAa8sFQ==}
    engines: {node: '>=10'}

  totalist@3.0.1:
    resolution: {integrity: sha512-sf4i37nQ2LBx4m3wB74y+ubopq6W/dIzXg0FDGjsYnZHVa1Da8FH853wlL2gtUhg+xJXjfk3kUZS3BRoQeoQBQ==}
    engines: {node: '>=6'}

  tr46@0.0.3:
    resolution: {integrity: sha512-N3WMsuqV66lT30CrXNbEjx4GEwlow3v6rr4mCcv6prnfwhS01rkgyFdjPNBYd9br7LpXV1+Emh01fHnq2Gdgrw==}

  tr46@1.0.1:
    resolution: {integrity: sha512-dTpowEjclQ7Kgx5SdBkqRzVhERQXov8/l9Ft9dVM9fmg0W0KQSVaXX9T4i6twCPNtYiZM53lpSSUAwJbFPOHxA==}

  ts-api-utils@1.4.3:
    resolution: {integrity: sha512-i3eMG77UTMD0hZhgRS562pv83RC6ukSAC2GMNWc+9dieh/+jDM5u5YG+NHX6VNDRHQcHwmsTHctP9LhbC3WxVw==}
    engines: {node: '>=16'}
    peerDependencies:
      typescript: '>=4.2.0'

  ts-interface-checker@0.1.13:
    resolution: {integrity: sha512-Y/arvbn+rrz3JCKl9C4kVNfTfSm2/mEp5FSz5EsZSANGPSlQrpRI5M4PKF+mJnE52jOO90PnPSc3Ur3bTQw0gA==}

  tsconfig-paths@3.15.0:
    resolution: {integrity: sha512-2Ac2RgzDe/cn48GvOe3M+o82pEFewD3UPbyoUHHdKasHwJKjds4fLXWf/Ux5kATBKN20oaFGu+jbElp1pos0mg==}

  tslib@2.8.1:
    resolution: {integrity: sha512-oJFu94HQb+KVduSUQL7wnpmqnfmLsOA/nAh6b6EH0wCEoK0/mPeXU6c3wKDV83MkOuHPRHtSXKKU99IBazS/2w==}

  type-check@0.4.0:
    resolution: {integrity: sha512-XleUoc9uwGXqjWwXaUTZAmzMcFZ5858QA2vvx1Ur5xIcixXIP+8LnFDgRplU30us6teqdlskFfu+ae4K79Ooew==}
    engines: {node: '>= 0.8.0'}

  type-fest@0.16.0:
    resolution: {integrity: sha512-eaBzG6MxNzEn9kiwvtre90cXaNLkmadMWa1zQMs3XORCXNbsH/OewwbxC5ia9dCxIxnTAsSxXJaa/p5y8DlvJg==}
    engines: {node: '>=10'}

  type-fest@0.20.2:
    resolution: {integrity: sha512-Ne+eE4r0/iWnpAxD852z3A+N0Bt5RN//NjJwRd2VFHEmrywxf5vsZlh4R6lixl6B+wz/8d+maTSAkN1FIkI3LQ==}
    engines: {node: '>=10'}

  typed-array-buffer@1.0.3:
    resolution: {integrity: sha512-nAYYwfY3qnzX30IkA6AQZjVbtK6duGontcQm1WSG1MD94YLqK0515GNApXkoxKOWMusVssAHWLh9SeaoefYFGw==}
    engines: {node: '>= 0.4'}

  typed-array-byte-length@1.0.3:
    resolution: {integrity: sha512-BaXgOuIxz8n8pIq3e7Atg/7s+DpiYrxn4vdot3w9KbnBhcRQq6o3xemQdIfynqSeXeDrF32x+WvfzmOjPiY9lg==}
    engines: {node: '>= 0.4'}

  typed-array-byte-offset@1.0.4:
    resolution: {integrity: sha512-bTlAFB/FBYMcuX81gbL4OcpH5PmlFHqlCCpAl8AlEzMz5k53oNDvN8p1PNOWLEmI2x4orp3raOFB51tv9X+MFQ==}
    engines: {node: '>= 0.4'}

  typed-array-length@1.0.7:
    resolution: {integrity: sha512-3KS2b+kL7fsuk/eJZ7EQdnEmQoaho/r6KUef7hxvltNA5DR8NAUM+8wJMbJyZ4G9/7i3v5zPBIMN5aybAh2/Jg==}
    engines: {node: '>= 0.4'}

  typescript@5.7.2:
    resolution: {integrity: sha512-i5t66RHxDvVN40HfDd1PsEThGNnlMCMT3jMUuoh9/0TaqWevNontacunWyN02LA9/fIbEWlcHZcgTKb9QoaLfg==}
    engines: {node: '>=14.17'}
    hasBin: true

  unbox-primitive@1.1.0:
    resolution: {integrity: sha512-nWJ91DjeOkej/TA8pXQ3myruKpKEYgqvpw9lz4OPHj/NWFNluYrjbz9j01CJ8yKQd2g4jFoOkINCTW2I5LEEyw==}
    engines: {node: '>= 0.4'}

  undici-types@6.19.8:
    resolution: {integrity: sha512-ve2KP6f/JnbPBFyobGHuerC9g1FYGn/F8n1LWTwNxCEzd6IfqTwUQcNXgEtmmQ6DlRrC1hrSrBnCZPokRrDHjw==}

  unicode-canonical-property-names-ecmascript@2.0.1:
    resolution: {integrity: sha512-dA8WbNeb2a6oQzAQ55YlT5vQAWGV9WXOsi3SskE3bcCdM0P4SDd+24zS/OCacdRq5BkdsRj9q3Pg6YyQoxIGqg==}
    engines: {node: '>=4'}

  unicode-match-property-ecmascript@2.0.0:
    resolution: {integrity: sha512-5kaZCrbp5mmbz5ulBkDkbY0SsPOjKqVS35VpL9ulMPfSl0J0Xsm+9Evphv9CoIZFwre7aJoa94AY6seMKGVN5Q==}
    engines: {node: '>=4'}

  unicode-match-property-value-ecmascript@2.2.0:
    resolution: {integrity: sha512-4IehN3V/+kkr5YeSSDDQG8QLqO26XpL2XP3GQtqwlT/QYSECAwFztxVHjlbh0+gjJ3XmNLS0zDsbgs9jWKExLg==}
    engines: {node: '>=4'}

  unicode-property-aliases-ecmascript@2.1.0:
    resolution: {integrity: sha512-6t3foTQI9qne+OZoVQB/8x8rk2k1eVy1gRXhV3oFQ5T6R1dqQ1xtin3XqSlx3+ATBkliTaR/hHyJBm+LVPNM8w==}
    engines: {node: '>=4'}

  unique-string@2.0.0:
    resolution: {integrity: sha512-uNaeirEPvpZWSgzwsPGtU2zVSTrn/8L5q/IexZmH0eH6SA73CmAA5U4GwORTxQAZs95TAXLNqeLoPPNO5gZfWg==}
    engines: {node: '>=8'}

  universalify@2.0.1:
    resolution: {integrity: sha512-gptHNQghINnc/vTGIk0SOFGFNXw7JVrlRUtConJRlvaw6DuX0wO5Jeko9sWrMBhh+PsYAZ7oXAiOnf/UKogyiw==}
    engines: {node: '>= 10.0.0'}

  upath@1.2.0:
    resolution: {integrity: sha512-aZwGpamFO61g3OlfT7OQCHqhGnW43ieH9WZeP7QxN/G/jS4jfqUkZxoryvJgVPEcrl5NL/ggHsSmLMHuH64Lhg==}
    engines: {node: '>=4'}

  update-browserslist-db@1.1.1:
    resolution: {integrity: sha512-R8UzCaa9Az+38REPiJ1tXlImTJXlVfgHZsglwBD/k6nj76ctsH1E3q4doGrukiLQd3sGQYu56r5+lo5r94l29A==}
    hasBin: true
    peerDependencies:
      browserslist: '>= 4.21.0'

  uri-js@4.4.1:
    resolution: {integrity: sha512-7rKUyy33Q1yc98pQ1DAmLtwX109F7TIfWlW1Ydo8Wl1ii1SeHieeh0HHfPeL2fMXK6z0s8ecKs9frCuLJvndBg==}

  url@0.11.4:
    resolution: {integrity: sha512-oCwdVC7mTuWiPyjLUz/COz5TLk6wgp0RCsN+wHZ2Ekneac9w8uuV0njcbbie2ME+Vs+d6duwmYuR3HgQXs1fOg==}
    engines: {node: '>= 0.4'}

  use-callback-ref@1.3.3:
    resolution: {integrity: sha512-jQL3lRnocaFtu3V00JToYz/4QkNWswxijDaCVNZRiRTO3HQDLsdu1ZtmIUvV4yPp+rvWm5j0y0TG/S61cuijTg==}
    engines: {node: '>=10'}
    peerDependencies:
      '@types/react': '*'
      react: ^16.8.0 || ^17.0.0 || ^18.0.0 || ^19.0.0 || ^19.0.0-rc
    peerDependenciesMeta:
      '@types/react':
        optional: true

  use-memo-one@1.1.3:
    resolution: {integrity: sha512-g66/K7ZQGYrI6dy8GLpVcMsBp4s17xNkYJVSMvTEevGy3nDxHOfE6z8BVE22+5G5x7t3+bhzrlTDB7ObrEE0cQ==}
    peerDependencies:
      react: ^16.8.0 || ^17.0.0 || ^18.0.0

  use-sidecar@1.1.3:
    resolution: {integrity: sha512-Fedw0aZvkhynoPYlA5WXrMCAMm+nSWdZt6lzJQ7Ok8S6Q+VsHmHpRWndVRJ8Be0ZbkfPc5LRYH+5XrzXcEeLRQ==}
    engines: {node: '>=10'}
    peerDependencies:
      '@types/react': '*'
      react: ^16.8.0 || ^17.0.0 || ^18.0.0 || ^19.0.0 || ^19.0.0-rc
    peerDependenciesMeta:
      '@types/react':
        optional: true

  utif@2.0.1:
    resolution: {integrity: sha512-Z/S1fNKCicQTf375lIP9G8Sa1H/phcysstNrrSdZKj1f9g58J4NMgb5IgiEZN9/nLMPDwF0W7hdOe9Qq2IYoLg==}

  util-deprecate@1.0.2:
    resolution: {integrity: sha512-EPD5q1uXyFxJpCrLnCc1nHnq3gOa6DZBocAIiI2TaSCA7VCJ1UJDMagCzIkXNsUYfD1daK//LTEQ8xiIbrHtcw==}

  util@0.10.4:
    resolution: {integrity: sha512-0Pm9hTQ3se5ll1XihRic3FDIku70C+iHUdT/W926rSgHV5QgXsYbKZN8MSC3tJtSkhuROzvsQjAaFENRXr+19A==}

  uuid@11.0.3:
    resolution: {integrity: sha512-d0z310fCWv5dJwnX1Y/MncBAqGMKEzlBb1AOf7z9K8ALnd0utBX/msg/fA0+sbyN1ihbMsLhrBlnl1ak7Wa0rg==}
    hasBin: true

  watchpack@2.4.2:
    resolution: {integrity: sha512-TnbFSbcOCcDgjZ4piURLCbJ3nJhznVh9kw6F6iokjiFPl8ONxe9A6nMDVXDiNbrSfLILs6vB07F7wLBrwPYzJw==}
    engines: {node: '>=10.13.0'}

  wcwidth@1.0.1:
    resolution: {integrity: sha512-XHPEwS0q6TaxcvG85+8EYkbiCux2XtWG2mkc47Ng2A77BQu9+DqIOJldST4HgPkuea7dvKSj5VgX3P1d4rW8Tg==}

  web-bluetooth-utils@1.1.1:
    resolution: {integrity: sha512-Zmr3QJslrumg67IRbLOz6aBmDGaIdvAC0ZBpQfDCJhizyToWejbg9YkHSblvd2T7I7ZlnsnnP+kAQCgMrJeBzA==}
    engines: {node: '>=0.10.0'}

  web-streams-polyfill@3.3.3:
    resolution: {integrity: sha512-d2JWLCivmZYTSIoge9MsgFCZrt571BikcWGYkjC1khllbTeDlGqZ2D8vD8E/lJa8WGWbb7Plm8/XJYV7IJHZZw==}
    engines: {node: '>= 8'}

  webidl-conversions@3.0.1:
    resolution: {integrity: sha512-2JAn3z8AR6rjK8Sm8orRC0h/bcl/DqL7tRPdGZ4I1CjdF+EaMLmYxBHyXuKL849eucPFhvBoxMsflfOb8kxaeQ==}

  webidl-conversions@4.0.2:
    resolution: {integrity: sha512-YQ+BmxuTgd6UXZW3+ICGfyqRyHXVlD5GtQr5+qjiNW7bF0cqrzX500HVXPBOvgXb5YnzDd+h0zqyv61KUD7+Sg==}

  webpack-bundle-analyzer@4.10.1:
    resolution: {integrity: sha512-s3P7pgexgT/HTUSYgxJyn28A+99mmLq4HsJepMPzu0R8ImJc52QNqaFYW1Z2z2uIb1/J3eYgaAWVpaC+v/1aAQ==}
    engines: {node: '>= 10.13.0'}
    hasBin: true

  webpack-sources@1.4.3:
    resolution: {integrity: sha512-lgTS3Xhv1lCOKo7SA5TjKXMjpSM4sBjNV5+q2bqesbSPs5FjGmU6jjtBSkX9b4qW87vDIsCIlUPOEhbZrMdjeQ==}

  webpack-sources@3.2.3:
    resolution: {integrity: sha512-/DyMEOrDgLKKIG0fmvtz+4dUX/3Ghozwgm6iPp8KRhvn+eQf9+Q7GWxVNMk3+uCPWfdXYC4ExGBckIXdFEfH1w==}
    engines: {node: '>=10.13.0'}

  webpack@5.97.1:
    resolution: {integrity: sha512-EksG6gFY3L1eFMROS/7Wzgrii5mBAFe4rIr3r2BTfo7bcc+DWwFZ4OJ/miOuHJO/A85HwyI4eQ0F6IKXesO7Fg==}
    engines: {node: '>=10.13.0'}
    hasBin: true
    peerDependencies:
      webpack-cli: '*'
    peerDependenciesMeta:
      webpack-cli:
        optional: true

  whatwg-url@5.0.0:
    resolution: {integrity: sha512-saE57nupxk6v3HY35+jzBwYa0rKSy0XR8JSxZPwgLr7ys0IBzhGviA1/TUGJLmSVqs8pb9AnvICXEuOHLprYTw==}

  whatwg-url@7.1.0:
    resolution: {integrity: sha512-WUu7Rg1DroM7oQvGWfOiAK21n74Gg+T4elXEQYkOhtyLeWiJFoOGLXPKI/9gzIie9CtwVLm8wtw6YJdKyxSjeg==}

  which-boxed-primitive@1.1.1:
    resolution: {integrity: sha512-TbX3mj8n0odCBFVlY8AxkqcHASw3L60jIuF8jFP78az3C2YhmGvqbHBpAjTRH2/xqYunrJ9g1jSyjCjpoWzIAA==}
    engines: {node: '>= 0.4'}

  which-builtin-type@1.2.1:
    resolution: {integrity: sha512-6iBczoX+kDQ7a3+YJBnh3T+KZRxM/iYNPXicqk66/Qfm1b93iu+yOImkg0zHbj5LNOcNv1TEADiZ0xa34B4q6Q==}
    engines: {node: '>= 0.4'}

  which-collection@1.0.2:
    resolution: {integrity: sha512-K4jVyjnBdgvc86Y6BkaLZEN933SwYOuBFkdmBu9ZfkcAbdVbpITnDmjvZ/aQjRXQrv5EPkTnD1s39GiiqbngCw==}
    engines: {node: '>= 0.4'}

  which-typed-array@1.1.18:
    resolution: {integrity: sha512-qEcY+KJYlWyLH9vNbsr6/5j59AXk5ni5aakf8ldzBvGde6Iz4sxZGkJyWSAueTG7QhOvNRYb1lDdFmL5Td0QKA==}
    engines: {node: '>= 0.4'}

  which@2.0.2:
    resolution: {integrity: sha512-BLI3Tl1TW3Pvl70l3yq3Y64i+awpwXqsGBYWkkqMtnbXgrMD+yj7rhW0kuEDxzJaYXGjEW5ogapKNMEKNMjibA==}
    engines: {node: '>= 8'}
    hasBin: true

  word-wrap@1.2.5:
    resolution: {integrity: sha512-BN22B5eaMMI9UMtjrGd5g5eCYPpCPDUy0FJXbYsaT5zYxjFOckS53SQDE3pWkVoWpHXVb3BrYcEN4Twa55B5cA==}
    engines: {node: '>=0.10.0'}

  workbox-background-sync@6.6.0:
    resolution: {integrity: sha512-jkf4ZdgOJxC9u2vztxLuPT/UjlH7m/nWRQ/MgGL0v8BJHoZdVGJd18Kck+a0e55wGXdqyHO+4IQTk0685g4MUw==}

  workbox-broadcast-update@6.6.0:
    resolution: {integrity: sha512-nm+v6QmrIFaB/yokJmQ/93qIJ7n72NICxIwQwe5xsZiV2aI93MGGyEyzOzDPVz5THEr5rC3FJSsO3346cId64Q==}

  workbox-build@6.6.0:
    resolution: {integrity: sha512-Tjf+gBwOTuGyZwMz2Nk/B13Fuyeo0Q84W++bebbVsfr9iLkDSo6j6PST8tET9HYA58mlRXwlMGpyWO8ETJiXdQ==}
    engines: {node: '>=10.0.0'}

  workbox-cacheable-response@6.6.0:
    resolution: {integrity: sha512-JfhJUSQDwsF1Xv3EV1vWzSsCOZn4mQ38bWEBR3LdvOxSPgB65gAM6cS2CX8rkkKHRgiLrN7Wxoyu+TuH67kHrw==}
    deprecated: workbox-background-sync@6.6.0

  workbox-core@6.6.0:
    resolution: {integrity: sha512-GDtFRF7Yg3DD859PMbPAYPeJyg5gJYXuBQAC+wyrWuuXgpfoOrIQIvFRZnQ7+czTIQjIr1DhLEGFzZanAT/3bQ==}

  workbox-expiration@6.6.0:
    resolution: {integrity: sha512-baplYXcDHbe8vAo7GYvyAmlS4f6998Jff513L4XvlzAOxcl8F620O91guoJ5EOf5qeXG4cGdNZHkkVAPouFCpw==}

  workbox-google-analytics@6.6.0:
    resolution: {integrity: sha512-p4DJa6OldXWd6M9zRl0H6vB9lkrmqYFkRQ2xEiNdBFp9U0LhsGO7hsBscVEyH9H2/3eZZt8c97NB2FD9U2NJ+Q==}
    deprecated: It is not compatible with newer versions of GA starting with v4, as long as you are using GAv3 it should be ok, but the package is not longer being maintained

  workbox-navigation-preload@6.6.0:
    resolution: {integrity: sha512-utNEWG+uOfXdaZmvhshrh7KzhDu/1iMHyQOV6Aqup8Mm78D286ugu5k9MFD9SzBT5TcwgwSORVvInaXWbvKz9Q==}

  workbox-precaching@6.6.0:
    resolution: {integrity: sha512-eYu/7MqtRZN1IDttl/UQcSZFkHP7dnvr/X3Vn6Iw6OsPMruQHiVjjomDFCNtd8k2RdjLs0xiz9nq+t3YVBcWPw==}

  workbox-range-requests@6.6.0:
    resolution: {integrity: sha512-V3aICz5fLGq5DpSYEU8LxeXvsT//mRWzKrfBOIxzIdQnV/Wj7R+LyJVTczi4CQ4NwKhAaBVaSujI1cEjXW+hTw==}

  workbox-recipes@6.6.0:
    resolution: {integrity: sha512-TFi3kTgYw73t5tg73yPVqQC8QQjxJSeqjXRO4ouE/CeypmP2O/xqmB/ZFBBQazLTPxILUQ0b8aeh0IuxVn9a6A==}

  workbox-routing@6.6.0:
    resolution: {integrity: sha512-x8gdN7VDBiLC03izAZRfU+WKUXJnbqt6PG9Uh0XuPRzJPpZGLKce/FkOX95dWHRpOHWLEq8RXzjW0O+POSkKvw==}

  workbox-strategies@6.6.0:
    resolution: {integrity: sha512-eC07XGuINAKUWDnZeIPdRdVja4JQtTuc35TZ8SwMb1ztjp7Ddq2CJ4yqLvWzFWGlYI7CG/YGqaETntTxBGdKgQ==}

  workbox-streams@6.6.0:
    resolution: {integrity: sha512-rfMJLVvwuED09CnH1RnIep7L9+mj4ufkTyDPVaXPKlhi9+0czCu+SJggWCIFbPpJaAZmp2iyVGLqS3RUmY3fxg==}

  workbox-sw@6.6.0:
    resolution: {integrity: sha512-R2IkwDokbtHUE4Kus8pKO5+VkPHD2oqTgl+XJwh4zbF1HyjAbgNmK/FneZHVU7p03XUt9ICfuGDYISWG9qV/CQ==}

  workbox-webpack-plugin@6.6.0:
    resolution: {integrity: sha512-xNZIZHalboZU66Wa7x1YkjIqEy1gTR+zPM+kjrYJzqN7iurYZBctBLISyScjhkJKYuRrZUP0iqViZTh8rS0+3A==}
    engines: {node: '>=10.0.0'}
    peerDependencies:
      webpack: ^4.4.0 || ^5.9.0

  workbox-window@6.6.0:
    resolution: {integrity: sha512-L4N9+vka17d16geaJXXRjENLFldvkWy7JyGxElRD0JvBxvFEd8LOhr+uXCcar/NzAmIBRv9EZ+M+Qr4mOoBITw==}

  wrap-ansi@7.0.0:
    resolution: {integrity: sha512-YVGIj2kamLSTxw6NsZjoBxfSwsn0ycdesmc4p+Q21c5zPuZ1pl+NfxVdxPtdHvmNVOQ6XSYG4AUtyt/Fi7D16Q==}
    engines: {node: '>=10'}

  wrap-ansi@8.1.0:
    resolution: {integrity: sha512-si7QWI6zUMq56bESFvagtmzMdGOtoxfR+Sez11Mobfc7tm+VkUckk9bW2UeffTGVUbOksxmSw0AA2gs8g71NCQ==}
    engines: {node: '>=12'}

  wrappy@1.0.2:
    resolution: {integrity: sha512-l4Sp/DRseor9wL6EvV2+TuQn63dMkPjZ/sp9XkghTEbV9KlPS1xUsZ3u7/IQO4wxtcFB4bgpQPRcR3QCvezPcQ==}

  ws@7.5.10:
    resolution: {integrity: sha512-+dbF1tHwZpXcbOJdVOkzLDxZP1ailvSxM6ZweXTegylPny803bFhA+vqBYw4s31NSAk4S2Qz+AKXK9a4wkdjcQ==}
    engines: {node: '>=8.3.0'}
    peerDependencies:
      bufferutil: ^4.0.1
      utf-8-validate: ^5.0.2
    peerDependenciesMeta:
      bufferutil:
        optional: true
      utf-8-validate:
        optional: true

  xhr@2.6.0:
    resolution: {integrity: sha512-/eCGLb5rxjx5e3mF1A7s+pLlR6CGyqWN91fv1JgER5mVWg1MZmlhBvy9kjcsOdRk8RrIujotWyJamfyrp+WIcA==}

  xml-parse-from-string@1.0.1:
    resolution: {integrity: sha512-ErcKwJTF54uRzzNMXq2X5sMIy88zJvfN2DmdoQvy7PAFJ+tPRU6ydWuOKNMyfmOjdyBQTFREi60s0Y0SyI0G0g==}

  xml2js@0.5.0:
    resolution: {integrity: sha512-drPFnkQJik/O+uPKpqSgr22mpuFHqKdbS835iAQrUC73L2F5WkboIRd63ai/2Yg6I1jzifPFKH2NTK+cfglkIA==}
    engines: {node: '>=4.0.0'}

  xmlbuilder@11.0.1:
    resolution: {integrity: sha512-fDlsI/kFEx7gLvbecc0/ohLG50fugQp8ryHzMTuW9vSa1GJ0XYWKnhsUx7oie3G98+r56aTQIUB4kht42R3JvA==}
    engines: {node: '>=4.0'}

  xtend@4.0.2:
    resolution: {integrity: sha512-LKYU1iAXJXUgAXn9URjiu+MWhyUXHsvfp7mcuYm9dSUKK0/CjtrUwFAxD82/mCWbtLsGjFIad0wIsod4zrTAEQ==}
    engines: {node: '>=0.4'}

  yallist@3.1.1:
    resolution: {integrity: sha512-a4UGQaWPH59mOXUYnAG2ewncQS4i4F43Tv3JoAM+s2VDAmS9NsK8GpDMLrCHPksFT7h3K6TOoUNn2pb7RoXx4g==}

  yaml@2.7.0:
    resolution: {integrity: sha512-+hSoy/QHluxmC9kCIJyL/uyFmLmc+e5CFR5Wa+bpIhIj85LVb9ZH2nVnqrHoSvKogwODv0ClqZkmiSSaIH5LTA==}
    engines: {node: '>= 14'}
    hasBin: true

  yocto-queue@0.1.0:
    resolution: {integrity: sha512-rVksvsnNCdJ/ohGc6xgPwyN8eheCxsiLM8mxuE/t/mOVqJewPuO1miLpTHQiRgTKCLexL4MeAFVagts7HmNZ2Q==}
    engines: {node: '>=10'}

  zod@3.24.1:
    resolution: {integrity: sha512-muH7gBL9sI1nciMZV67X5fTKKBLtwpZ5VBp1vsOQzj1MhrBZ4wlVCm3gedKZWLp0Oyel8sIGfeiz54Su+OVT+A==}

snapshots:

  '@alloc/quick-lru@5.2.0': {}

  '@ampproject/remapping@2.3.0':
    dependencies:
      '@jridgewell/gen-mapping': 0.3.8
      '@jridgewell/trace-mapping': 0.3.25

  '@apideck/better-ajv-errors@0.3.6(ajv@8.17.1)':
    dependencies:
      ajv: 8.17.1
      json-schema: 0.4.0
      jsonpointer: 5.0.1
      leven: 3.1.0

  '@babel/code-frame@7.26.2':
    dependencies:
      '@babel/helper-validator-identifier': 7.25.9
      js-tokens: 4.0.0
      picocolors: 1.1.1

  '@babel/compat-data@7.26.3': {}

  '@babel/core@7.26.0':
    dependencies:
      '@ampproject/remapping': 2.3.0
      '@babel/code-frame': 7.26.2
      '@babel/generator': 7.26.3
      '@babel/helper-compilation-targets': 7.25.9
      '@babel/helper-module-transforms': 7.26.0(@babel/core@7.26.0)
      '@babel/helpers': 7.26.0
      '@babel/parser': 7.26.3
      '@babel/template': 7.25.9
      '@babel/traverse': 7.26.4
      '@babel/types': 7.26.3
      convert-source-map: 2.0.0
      debug: 4.4.0
      gensync: 1.0.0-beta.2
      json5: 2.2.3
      semver: 6.3.1
    transitivePeerDependencies:
      - supports-color

  '@babel/generator@7.26.3':
    dependencies:
      '@babel/parser': 7.26.3
      '@babel/types': 7.26.3
      '@jridgewell/gen-mapping': 0.3.8
      '@jridgewell/trace-mapping': 0.3.25
      jsesc: 3.1.0

  '@babel/helper-annotate-as-pure@7.25.9':
    dependencies:
      '@babel/types': 7.26.3

  '@babel/helper-compilation-targets@7.25.9':
    dependencies:
      '@babel/compat-data': 7.26.3
      '@babel/helper-validator-option': 7.25.9
      browserslist: 4.24.3
      lru-cache: 5.1.1
      semver: 6.3.1

  '@babel/helper-create-class-features-plugin@7.25.9(@babel/core@7.26.0)':
    dependencies:
      '@babel/core': 7.26.0
      '@babel/helper-annotate-as-pure': 7.25.9
      '@babel/helper-member-expression-to-functions': 7.25.9
      '@babel/helper-optimise-call-expression': 7.25.9
      '@babel/helper-replace-supers': 7.25.9(@babel/core@7.26.0)
      '@babel/helper-skip-transparent-expression-wrappers': 7.25.9
      '@babel/traverse': 7.26.4
      semver: 6.3.1
    transitivePeerDependencies:
      - supports-color

  '@babel/helper-create-regexp-features-plugin@7.26.3(@babel/core@7.26.0)':
    dependencies:
      '@babel/core': 7.26.0
      '@babel/helper-annotate-as-pure': 7.25.9
      regexpu-core: 6.2.0
      semver: 6.3.1

  '@babel/helper-define-polyfill-provider@0.6.3(@babel/core@7.26.0)':
    dependencies:
      '@babel/core': 7.26.0
      '@babel/helper-compilation-targets': 7.25.9
      '@babel/helper-plugin-utils': 7.25.9
      debug: 4.4.0
      lodash.debounce: 4.0.8
      resolve: 1.22.10
    transitivePeerDependencies:
      - supports-color

  '@babel/helper-member-expression-to-functions@7.25.9':
    dependencies:
      '@babel/traverse': 7.26.4
      '@babel/types': 7.26.3
    transitivePeerDependencies:
      - supports-color

  '@babel/helper-module-imports@7.25.9':
    dependencies:
      '@babel/traverse': 7.26.4
      '@babel/types': 7.26.3
    transitivePeerDependencies:
      - supports-color

  '@babel/helper-module-transforms@7.26.0(@babel/core@7.26.0)':
    dependencies:
      '@babel/core': 7.26.0
      '@babel/helper-module-imports': 7.25.9
      '@babel/helper-validator-identifier': 7.25.9
      '@babel/traverse': 7.26.4
    transitivePeerDependencies:
      - supports-color

  '@babel/helper-optimise-call-expression@7.25.9':
    dependencies:
      '@babel/types': 7.26.3

  '@babel/helper-plugin-utils@7.25.9': {}

  '@babel/helper-remap-async-to-generator@7.25.9(@babel/core@7.26.0)':
    dependencies:
      '@babel/core': 7.26.0
      '@babel/helper-annotate-as-pure': 7.25.9
      '@babel/helper-wrap-function': 7.25.9
      '@babel/traverse': 7.26.4
    transitivePeerDependencies:
      - supports-color

  '@babel/helper-replace-supers@7.25.9(@babel/core@7.26.0)':
    dependencies:
      '@babel/core': 7.26.0
      '@babel/helper-member-expression-to-functions': 7.25.9
      '@babel/helper-optimise-call-expression': 7.25.9
      '@babel/traverse': 7.26.4
    transitivePeerDependencies:
      - supports-color

  '@babel/helper-skip-transparent-expression-wrappers@7.25.9':
    dependencies:
      '@babel/traverse': 7.26.4
      '@babel/types': 7.26.3
    transitivePeerDependencies:
      - supports-color

  '@babel/helper-string-parser@7.25.9': {}

  '@babel/helper-validator-identifier@7.25.9': {}

  '@babel/helper-validator-option@7.25.9': {}

  '@babel/helper-wrap-function@7.25.9':
    dependencies:
      '@babel/template': 7.25.9
      '@babel/traverse': 7.26.4
      '@babel/types': 7.26.3
    transitivePeerDependencies:
      - supports-color

  '@babel/helpers@7.26.0':
    dependencies:
      '@babel/template': 7.25.9
      '@babel/types': 7.26.3

  '@babel/parser@7.26.3':
    dependencies:
      '@babel/types': 7.26.3

  '@babel/plugin-bugfix-firefox-class-in-computed-class-key@7.25.9(@babel/core@7.26.0)':
    dependencies:
      '@babel/core': 7.26.0
      '@babel/helper-plugin-utils': 7.25.9
      '@babel/traverse': 7.26.4
    transitivePeerDependencies:
      - supports-color

  '@babel/plugin-bugfix-safari-class-field-initializer-scope@7.25.9(@babel/core@7.26.0)':
    dependencies:
      '@babel/core': 7.26.0
      '@babel/helper-plugin-utils': 7.25.9

  '@babel/plugin-bugfix-safari-id-destructuring-collision-in-function-expression@7.25.9(@babel/core@7.26.0)':
    dependencies:
      '@babel/core': 7.26.0
      '@babel/helper-plugin-utils': 7.25.9

  '@babel/plugin-bugfix-v8-spread-parameters-in-optional-chaining@7.25.9(@babel/core@7.26.0)':
    dependencies:
      '@babel/core': 7.26.0
      '@babel/helper-plugin-utils': 7.25.9
      '@babel/helper-skip-transparent-expression-wrappers': 7.25.9
      '@babel/plugin-transform-optional-chaining': 7.25.9(@babel/core@7.26.0)
    transitivePeerDependencies:
      - supports-color

  '@babel/plugin-bugfix-v8-static-class-fields-redefine-readonly@7.25.9(@babel/core@7.26.0)':
    dependencies:
      '@babel/core': 7.26.0
      '@babel/helper-plugin-utils': 7.25.9
      '@babel/traverse': 7.26.4
    transitivePeerDependencies:
      - supports-color

  '@babel/plugin-proposal-private-property-in-object@7.21.0-placeholder-for-preset-env.2(@babel/core@7.26.0)':
    dependencies:
      '@babel/core': 7.26.0

  '@babel/plugin-syntax-import-assertions@7.26.0(@babel/core@7.26.0)':
    dependencies:
      '@babel/core': 7.26.0
      '@babel/helper-plugin-utils': 7.25.9

  '@babel/plugin-syntax-import-attributes@7.26.0(@babel/core@7.26.0)':
    dependencies:
      '@babel/core': 7.26.0
      '@babel/helper-plugin-utils': 7.25.9

  '@babel/plugin-syntax-unicode-sets-regex@7.18.6(@babel/core@7.26.0)':
    dependencies:
      '@babel/core': 7.26.0
      '@babel/helper-create-regexp-features-plugin': 7.26.3(@babel/core@7.26.0)
      '@babel/helper-plugin-utils': 7.25.9

  '@babel/plugin-transform-arrow-functions@7.25.9(@babel/core@7.26.0)':
    dependencies:
      '@babel/core': 7.26.0
      '@babel/helper-plugin-utils': 7.25.9

  '@babel/plugin-transform-async-generator-functions@7.25.9(@babel/core@7.26.0)':
    dependencies:
      '@babel/core': 7.26.0
      '@babel/helper-plugin-utils': 7.25.9
      '@babel/helper-remap-async-to-generator': 7.25.9(@babel/core@7.26.0)
      '@babel/traverse': 7.26.4
    transitivePeerDependencies:
      - supports-color

  '@babel/plugin-transform-async-to-generator@7.25.9(@babel/core@7.26.0)':
    dependencies:
      '@babel/core': 7.26.0
      '@babel/helper-module-imports': 7.25.9
      '@babel/helper-plugin-utils': 7.25.9
      '@babel/helper-remap-async-to-generator': 7.25.9(@babel/core@7.26.0)
    transitivePeerDependencies:
      - supports-color

  '@babel/plugin-transform-block-scoped-functions@7.25.9(@babel/core@7.26.0)':
    dependencies:
      '@babel/core': 7.26.0
      '@babel/helper-plugin-utils': 7.25.9

  '@babel/plugin-transform-block-scoping@7.25.9(@babel/core@7.26.0)':
    dependencies:
      '@babel/core': 7.26.0
      '@babel/helper-plugin-utils': 7.25.9

  '@babel/plugin-transform-class-properties@7.25.9(@babel/core@7.26.0)':
    dependencies:
      '@babel/core': 7.26.0
      '@babel/helper-create-class-features-plugin': 7.25.9(@babel/core@7.26.0)
      '@babel/helper-plugin-utils': 7.25.9
    transitivePeerDependencies:
      - supports-color

  '@babel/plugin-transform-class-static-block@7.26.0(@babel/core@7.26.0)':
    dependencies:
      '@babel/core': 7.26.0
      '@babel/helper-create-class-features-plugin': 7.25.9(@babel/core@7.26.0)
      '@babel/helper-plugin-utils': 7.25.9
    transitivePeerDependencies:
      - supports-color

  '@babel/plugin-transform-classes@7.25.9(@babel/core@7.26.0)':
    dependencies:
      '@babel/core': 7.26.0
      '@babel/helper-annotate-as-pure': 7.25.9
      '@babel/helper-compilation-targets': 7.25.9
      '@babel/helper-plugin-utils': 7.25.9
      '@babel/helper-replace-supers': 7.25.9(@babel/core@7.26.0)
      '@babel/traverse': 7.26.4
      globals: 11.12.0
    transitivePeerDependencies:
      - supports-color

  '@babel/plugin-transform-computed-properties@7.25.9(@babel/core@7.26.0)':
    dependencies:
      '@babel/core': 7.26.0
      '@babel/helper-plugin-utils': 7.25.9
      '@babel/template': 7.25.9

  '@babel/plugin-transform-destructuring@7.25.9(@babel/core@7.26.0)':
    dependencies:
      '@babel/core': 7.26.0
      '@babel/helper-plugin-utils': 7.25.9

  '@babel/plugin-transform-dotall-regex@7.25.9(@babel/core@7.26.0)':
    dependencies:
      '@babel/core': 7.26.0
      '@babel/helper-create-regexp-features-plugin': 7.26.3(@babel/core@7.26.0)
      '@babel/helper-plugin-utils': 7.25.9

  '@babel/plugin-transform-duplicate-keys@7.25.9(@babel/core@7.26.0)':
    dependencies:
      '@babel/core': 7.26.0
      '@babel/helper-plugin-utils': 7.25.9

  '@babel/plugin-transform-duplicate-named-capturing-groups-regex@7.25.9(@babel/core@7.26.0)':
    dependencies:
      '@babel/core': 7.26.0
      '@babel/helper-create-regexp-features-plugin': 7.26.3(@babel/core@7.26.0)
      '@babel/helper-plugin-utils': 7.25.9

  '@babel/plugin-transform-dynamic-import@7.25.9(@babel/core@7.26.0)':
    dependencies:
      '@babel/core': 7.26.0
      '@babel/helper-plugin-utils': 7.25.9

  '@babel/plugin-transform-exponentiation-operator@7.26.3(@babel/core@7.26.0)':
    dependencies:
      '@babel/core': 7.26.0
      '@babel/helper-plugin-utils': 7.25.9

  '@babel/plugin-transform-export-namespace-from@7.25.9(@babel/core@7.26.0)':
    dependencies:
      '@babel/core': 7.26.0
      '@babel/helper-plugin-utils': 7.25.9

  '@babel/plugin-transform-for-of@7.25.9(@babel/core@7.26.0)':
    dependencies:
      '@babel/core': 7.26.0
      '@babel/helper-plugin-utils': 7.25.9
      '@babel/helper-skip-transparent-expression-wrappers': 7.25.9
    transitivePeerDependencies:
      - supports-color

  '@babel/plugin-transform-function-name@7.25.9(@babel/core@7.26.0)':
    dependencies:
      '@babel/core': 7.26.0
      '@babel/helper-compilation-targets': 7.25.9
      '@babel/helper-plugin-utils': 7.25.9
      '@babel/traverse': 7.26.4
    transitivePeerDependencies:
      - supports-color

  '@babel/plugin-transform-json-strings@7.25.9(@babel/core@7.26.0)':
    dependencies:
      '@babel/core': 7.26.0
      '@babel/helper-plugin-utils': 7.25.9

  '@babel/plugin-transform-literals@7.25.9(@babel/core@7.26.0)':
    dependencies:
      '@babel/core': 7.26.0
      '@babel/helper-plugin-utils': 7.25.9

  '@babel/plugin-transform-logical-assignment-operators@7.25.9(@babel/core@7.26.0)':
    dependencies:
      '@babel/core': 7.26.0
      '@babel/helper-plugin-utils': 7.25.9

  '@babel/plugin-transform-member-expression-literals@7.25.9(@babel/core@7.26.0)':
    dependencies:
      '@babel/core': 7.26.0
      '@babel/helper-plugin-utils': 7.25.9

  '@babel/plugin-transform-modules-amd@7.25.9(@babel/core@7.26.0)':
    dependencies:
      '@babel/core': 7.26.0
      '@babel/helper-module-transforms': 7.26.0(@babel/core@7.26.0)
      '@babel/helper-plugin-utils': 7.25.9
    transitivePeerDependencies:
      - supports-color

  '@babel/plugin-transform-modules-commonjs@7.26.3(@babel/core@7.26.0)':
    dependencies:
      '@babel/core': 7.26.0
      '@babel/helper-module-transforms': 7.26.0(@babel/core@7.26.0)
      '@babel/helper-plugin-utils': 7.25.9
    transitivePeerDependencies:
      - supports-color

  '@babel/plugin-transform-modules-systemjs@7.25.9(@babel/core@7.26.0)':
    dependencies:
      '@babel/core': 7.26.0
      '@babel/helper-module-transforms': 7.26.0(@babel/core@7.26.0)
      '@babel/helper-plugin-utils': 7.25.9
      '@babel/helper-validator-identifier': 7.25.9
      '@babel/traverse': 7.26.4
    transitivePeerDependencies:
      - supports-color

  '@babel/plugin-transform-modules-umd@7.25.9(@babel/core@7.26.0)':
    dependencies:
      '@babel/core': 7.26.0
      '@babel/helper-module-transforms': 7.26.0(@babel/core@7.26.0)
      '@babel/helper-plugin-utils': 7.25.9
    transitivePeerDependencies:
      - supports-color

  '@babel/plugin-transform-named-capturing-groups-regex@7.25.9(@babel/core@7.26.0)':
    dependencies:
      '@babel/core': 7.26.0
      '@babel/helper-create-regexp-features-plugin': 7.26.3(@babel/core@7.26.0)
      '@babel/helper-plugin-utils': 7.25.9

  '@babel/plugin-transform-new-target@7.25.9(@babel/core@7.26.0)':
    dependencies:
      '@babel/core': 7.26.0
      '@babel/helper-plugin-utils': 7.25.9

  '@babel/plugin-transform-nullish-coalescing-operator@7.25.9(@babel/core@7.26.0)':
    dependencies:
      '@babel/core': 7.26.0
      '@babel/helper-plugin-utils': 7.25.9

  '@babel/plugin-transform-numeric-separator@7.25.9(@babel/core@7.26.0)':
    dependencies:
      '@babel/core': 7.26.0
      '@babel/helper-plugin-utils': 7.25.9

  '@babel/plugin-transform-object-rest-spread@7.25.9(@babel/core@7.26.0)':
    dependencies:
      '@babel/core': 7.26.0
      '@babel/helper-compilation-targets': 7.25.9
      '@babel/helper-plugin-utils': 7.25.9
      '@babel/plugin-transform-parameters': 7.25.9(@babel/core@7.26.0)

  '@babel/plugin-transform-object-super@7.25.9(@babel/core@7.26.0)':
    dependencies:
      '@babel/core': 7.26.0
      '@babel/helper-plugin-utils': 7.25.9
      '@babel/helper-replace-supers': 7.25.9(@babel/core@7.26.0)
    transitivePeerDependencies:
      - supports-color

  '@babel/plugin-transform-optional-catch-binding@7.25.9(@babel/core@7.26.0)':
    dependencies:
      '@babel/core': 7.26.0
      '@babel/helper-plugin-utils': 7.25.9

  '@babel/plugin-transform-optional-chaining@7.25.9(@babel/core@7.26.0)':
    dependencies:
      '@babel/core': 7.26.0
      '@babel/helper-plugin-utils': 7.25.9
      '@babel/helper-skip-transparent-expression-wrappers': 7.25.9
    transitivePeerDependencies:
      - supports-color

  '@babel/plugin-transform-parameters@7.25.9(@babel/core@7.26.0)':
    dependencies:
      '@babel/core': 7.26.0
      '@babel/helper-plugin-utils': 7.25.9

  '@babel/plugin-transform-private-methods@7.25.9(@babel/core@7.26.0)':
    dependencies:
      '@babel/core': 7.26.0
      '@babel/helper-create-class-features-plugin': 7.25.9(@babel/core@7.26.0)
      '@babel/helper-plugin-utils': 7.25.9
    transitivePeerDependencies:
      - supports-color

  '@babel/plugin-transform-private-property-in-object@7.25.9(@babel/core@7.26.0)':
    dependencies:
      '@babel/core': 7.26.0
      '@babel/helper-annotate-as-pure': 7.25.9
      '@babel/helper-create-class-features-plugin': 7.25.9(@babel/core@7.26.0)
      '@babel/helper-plugin-utils': 7.25.9
    transitivePeerDependencies:
      - supports-color

  '@babel/plugin-transform-property-literals@7.25.9(@babel/core@7.26.0)':
    dependencies:
      '@babel/core': 7.26.0
      '@babel/helper-plugin-utils': 7.25.9

  '@babel/plugin-transform-regenerator@7.25.9(@babel/core@7.26.0)':
    dependencies:
      '@babel/core': 7.26.0
      '@babel/helper-plugin-utils': 7.25.9
      regenerator-transform: 0.15.2

  '@babel/plugin-transform-regexp-modifiers@7.26.0(@babel/core@7.26.0)':
    dependencies:
      '@babel/core': 7.26.0
      '@babel/helper-create-regexp-features-plugin': 7.26.3(@babel/core@7.26.0)
      '@babel/helper-plugin-utils': 7.25.9

  '@babel/plugin-transform-reserved-words@7.25.9(@babel/core@7.26.0)':
    dependencies:
      '@babel/core': 7.26.0
      '@babel/helper-plugin-utils': 7.25.9

  '@babel/plugin-transform-shorthand-properties@7.25.9(@babel/core@7.26.0)':
    dependencies:
      '@babel/core': 7.26.0
      '@babel/helper-plugin-utils': 7.25.9

  '@babel/plugin-transform-spread@7.25.9(@babel/core@7.26.0)':
    dependencies:
      '@babel/core': 7.26.0
      '@babel/helper-plugin-utils': 7.25.9
      '@babel/helper-skip-transparent-expression-wrappers': 7.25.9
    transitivePeerDependencies:
      - supports-color

  '@babel/plugin-transform-sticky-regex@7.25.9(@babel/core@7.26.0)':
    dependencies:
      '@babel/core': 7.26.0
      '@babel/helper-plugin-utils': 7.25.9

  '@babel/plugin-transform-template-literals@7.25.9(@babel/core@7.26.0)':
    dependencies:
      '@babel/core': 7.26.0
      '@babel/helper-plugin-utils': 7.25.9

  '@babel/plugin-transform-typeof-symbol@7.25.9(@babel/core@7.26.0)':
    dependencies:
      '@babel/core': 7.26.0
      '@babel/helper-plugin-utils': 7.25.9

  '@babel/plugin-transform-unicode-escapes@7.25.9(@babel/core@7.26.0)':
    dependencies:
      '@babel/core': 7.26.0
      '@babel/helper-plugin-utils': 7.25.9

  '@babel/plugin-transform-unicode-property-regex@7.25.9(@babel/core@7.26.0)':
    dependencies:
      '@babel/core': 7.26.0
      '@babel/helper-create-regexp-features-plugin': 7.26.3(@babel/core@7.26.0)
      '@babel/helper-plugin-utils': 7.25.9

  '@babel/plugin-transform-unicode-regex@7.25.9(@babel/core@7.26.0)':
    dependencies:
      '@babel/core': 7.26.0
      '@babel/helper-create-regexp-features-plugin': 7.26.3(@babel/core@7.26.0)
      '@babel/helper-plugin-utils': 7.25.9

  '@babel/plugin-transform-unicode-sets-regex@7.25.9(@babel/core@7.26.0)':
    dependencies:
      '@babel/core': 7.26.0
      '@babel/helper-create-regexp-features-plugin': 7.26.3(@babel/core@7.26.0)
      '@babel/helper-plugin-utils': 7.25.9

  '@babel/preset-env@7.26.0(@babel/core@7.26.0)':
    dependencies:
      '@babel/compat-data': 7.26.3
      '@babel/core': 7.26.0
      '@babel/helper-compilation-targets': 7.25.9
      '@babel/helper-plugin-utils': 7.25.9
      '@babel/helper-validator-option': 7.25.9
      '@babel/plugin-bugfix-firefox-class-in-computed-class-key': 7.25.9(@babel/core@7.26.0)
      '@babel/plugin-bugfix-safari-class-field-initializer-scope': 7.25.9(@babel/core@7.26.0)
      '@babel/plugin-bugfix-safari-id-destructuring-collision-in-function-expression': 7.25.9(@babel/core@7.26.0)
      '@babel/plugin-bugfix-v8-spread-parameters-in-optional-chaining': 7.25.9(@babel/core@7.26.0)
      '@babel/plugin-bugfix-v8-static-class-fields-redefine-readonly': 7.25.9(@babel/core@7.26.0)
      '@babel/plugin-proposal-private-property-in-object': 7.21.0-placeholder-for-preset-env.2(@babel/core@7.26.0)
      '@babel/plugin-syntax-import-assertions': 7.26.0(@babel/core@7.26.0)
      '@babel/plugin-syntax-import-attributes': 7.26.0(@babel/core@7.26.0)
      '@babel/plugin-syntax-unicode-sets-regex': 7.18.6(@babel/core@7.26.0)
      '@babel/plugin-transform-arrow-functions': 7.25.9(@babel/core@7.26.0)
      '@babel/plugin-transform-async-generator-functions': 7.25.9(@babel/core@7.26.0)
      '@babel/plugin-transform-async-to-generator': 7.25.9(@babel/core@7.26.0)
      '@babel/plugin-transform-block-scoped-functions': 7.25.9(@babel/core@7.26.0)
      '@babel/plugin-transform-block-scoping': 7.25.9(@babel/core@7.26.0)
      '@babel/plugin-transform-class-properties': 7.25.9(@babel/core@7.26.0)
      '@babel/plugin-transform-class-static-block': 7.26.0(@babel/core@7.26.0)
      '@babel/plugin-transform-classes': 7.25.9(@babel/core@7.26.0)
      '@babel/plugin-transform-computed-properties': 7.25.9(@babel/core@7.26.0)
      '@babel/plugin-transform-destructuring': 7.25.9(@babel/core@7.26.0)
      '@babel/plugin-transform-dotall-regex': 7.25.9(@babel/core@7.26.0)
      '@babel/plugin-transform-duplicate-keys': 7.25.9(@babel/core@7.26.0)
      '@babel/plugin-transform-duplicate-named-capturing-groups-regex': 7.25.9(@babel/core@7.26.0)
      '@babel/plugin-transform-dynamic-import': 7.25.9(@babel/core@7.26.0)
      '@babel/plugin-transform-exponentiation-operator': 7.26.3(@babel/core@7.26.0)
      '@babel/plugin-transform-export-namespace-from': 7.25.9(@babel/core@7.26.0)
      '@babel/plugin-transform-for-of': 7.25.9(@babel/core@7.26.0)
      '@babel/plugin-transform-function-name': 7.25.9(@babel/core@7.26.0)
      '@babel/plugin-transform-json-strings': 7.25.9(@babel/core@7.26.0)
      '@babel/plugin-transform-literals': 7.25.9(@babel/core@7.26.0)
      '@babel/plugin-transform-logical-assignment-operators': 7.25.9(@babel/core@7.26.0)
      '@babel/plugin-transform-member-expression-literals': 7.25.9(@babel/core@7.26.0)
      '@babel/plugin-transform-modules-amd': 7.25.9(@babel/core@7.26.0)
      '@babel/plugin-transform-modules-commonjs': 7.26.3(@babel/core@7.26.0)
      '@babel/plugin-transform-modules-systemjs': 7.25.9(@babel/core@7.26.0)
      '@babel/plugin-transform-modules-umd': 7.25.9(@babel/core@7.26.0)
      '@babel/plugin-transform-named-capturing-groups-regex': 7.25.9(@babel/core@7.26.0)
      '@babel/plugin-transform-new-target': 7.25.9(@babel/core@7.26.0)
      '@babel/plugin-transform-nullish-coalescing-operator': 7.25.9(@babel/core@7.26.0)
      '@babel/plugin-transform-numeric-separator': 7.25.9(@babel/core@7.26.0)
      '@babel/plugin-transform-object-rest-spread': 7.25.9(@babel/core@7.26.0)
      '@babel/plugin-transform-object-super': 7.25.9(@babel/core@7.26.0)
      '@babel/plugin-transform-optional-catch-binding': 7.25.9(@babel/core@7.26.0)
      '@babel/plugin-transform-optional-chaining': 7.25.9(@babel/core@7.26.0)
      '@babel/plugin-transform-parameters': 7.25.9(@babel/core@7.26.0)
      '@babel/plugin-transform-private-methods': 7.25.9(@babel/core@7.26.0)
      '@babel/plugin-transform-private-property-in-object': 7.25.9(@babel/core@7.26.0)
      '@babel/plugin-transform-property-literals': 7.25.9(@babel/core@7.26.0)
      '@babel/plugin-transform-regenerator': 7.25.9(@babel/core@7.26.0)
      '@babel/plugin-transform-regexp-modifiers': 7.26.0(@babel/core@7.26.0)
      '@babel/plugin-transform-reserved-words': 7.25.9(@babel/core@7.26.0)
      '@babel/plugin-transform-shorthand-properties': 7.25.9(@babel/core@7.26.0)
      '@babel/plugin-transform-spread': 7.25.9(@babel/core@7.26.0)
      '@babel/plugin-transform-sticky-regex': 7.25.9(@babel/core@7.26.0)
      '@babel/plugin-transform-template-literals': 7.25.9(@babel/core@7.26.0)
      '@babel/plugin-transform-typeof-symbol': 7.25.9(@babel/core@7.26.0)
      '@babel/plugin-transform-unicode-escapes': 7.25.9(@babel/core@7.26.0)
      '@babel/plugin-transform-unicode-property-regex': 7.25.9(@babel/core@7.26.0)
      '@babel/plugin-transform-unicode-regex': 7.25.9(@babel/core@7.26.0)
      '@babel/plugin-transform-unicode-sets-regex': 7.25.9(@babel/core@7.26.0)
      '@babel/preset-modules': 0.1.6-no-external-plugins(@babel/core@7.26.0)
      babel-plugin-polyfill-corejs2: 0.4.12(@babel/core@7.26.0)
      babel-plugin-polyfill-corejs3: 0.10.6(@babel/core@7.26.0)
      babel-plugin-polyfill-regenerator: 0.6.3(@babel/core@7.26.0)
      core-js-compat: 3.39.0
      semver: 6.3.1
    transitivePeerDependencies:
      - supports-color

  '@babel/preset-modules@0.1.6-no-external-plugins(@babel/core@7.26.0)':
    dependencies:
      '@babel/core': 7.26.0
      '@babel/helper-plugin-utils': 7.25.9
      '@babel/types': 7.26.3
      esutils: 2.0.3

  '@babel/runtime@7.26.0':
    dependencies:
      regenerator-runtime: 0.14.1

  '@babel/template@7.25.9':
    dependencies:
      '@babel/code-frame': 7.26.2
      '@babel/parser': 7.26.3
      '@babel/types': 7.26.3

  '@babel/traverse@7.26.4':
    dependencies:
      '@babel/code-frame': 7.26.2
      '@babel/generator': 7.26.3
      '@babel/parser': 7.26.3
      '@babel/template': 7.25.9
      '@babel/types': 7.26.3
      debug: 4.4.0
      globals: 11.12.0
    transitivePeerDependencies:
      - supports-color

  '@babel/types@7.26.3':
    dependencies:
      '@babel/helper-string-parser': 7.25.9
      '@babel/helper-validator-identifier': 7.25.9

  '@discoveryjs/json-ext@0.5.7': {}

  '@eslint-community/eslint-utils@4.4.1(eslint@8.57.1)':
    dependencies:
      eslint: 8.57.1
      eslint-visitor-keys: 3.4.3

  '@eslint-community/regexpp@4.12.1': {}

  '@eslint/eslintrc@2.1.4':
    dependencies:
      ajv: 6.12.6
      debug: 4.4.0
      espree: 9.6.1
      globals: 13.24.0
      ignore: 5.3.2
      import-fresh: 3.3.0
      js-yaml: 4.1.0
      minimatch: 3.1.2
      strip-json-comments: 3.1.1
    transitivePeerDependencies:
      - supports-color

  '@eslint/js@8.57.1': {}

  '@floating-ui/core@1.6.8':
    dependencies:
      '@floating-ui/utils': 0.2.8

  '@floating-ui/dom@1.6.12':
    dependencies:
      '@floating-ui/core': 1.6.8
      '@floating-ui/utils': 0.2.8

  '@floating-ui/react-dom@2.1.2(react-dom@18.3.1(react@18.3.1))(react@18.3.1)':
    dependencies:
      '@floating-ui/dom': 1.6.12
      react: 18.3.1
      react-dom: 18.3.1(react@18.3.1)

  '@floating-ui/utils@0.2.8': {}

  '@heroicons/react@2.2.0(react@18.3.1)':
    dependencies:
      react: 18.3.1

  '@humanwhocodes/config-array@0.13.0':
    dependencies:
      '@humanwhocodes/object-schema': 2.0.3
      debug: 4.4.0
      minimatch: 3.1.2
    transitivePeerDependencies:
      - supports-color

  '@humanwhocodes/module-importer@1.0.1': {}

  '@humanwhocodes/object-schema@2.0.3': {}

  '@isaacs/cliui@8.0.2':
    dependencies:
      string-width: 5.1.2
      string-width-cjs: string-width@4.2.3
      strip-ansi: 7.1.0
      strip-ansi-cjs: strip-ansi@6.0.1
      wrap-ansi: 8.1.0
      wrap-ansi-cjs: wrap-ansi@7.0.0

  '@jimp/bmp@0.16.13(@jimp/custom@0.16.13)':
    dependencies:
      '@babel/runtime': 7.26.0
      '@jimp/custom': 0.16.13
      '@jimp/utils': 0.16.13
      bmp-js: 0.1.0

  '@jimp/core@0.16.13':
    dependencies:
      '@babel/runtime': 7.26.0
      '@jimp/utils': 0.16.13
      any-base: 1.1.0
      buffer: 5.7.1
      exif-parser: 0.1.12
      file-type: 16.5.4
      load-bmfont: 1.4.2
      mkdirp: 0.5.6
      phin: 2.9.3
      pixelmatch: 4.0.2
      tinycolor2: 1.6.0
    transitivePeerDependencies:
      - debug

  '@jimp/custom@0.16.13':
    dependencies:
      '@babel/runtime': 7.26.0
      '@jimp/core': 0.16.13
    transitivePeerDependencies:
      - debug

  '@jimp/gif@0.16.13(@jimp/custom@0.16.13)':
    dependencies:
      '@babel/runtime': 7.26.0
      '@jimp/custom': 0.16.13
      '@jimp/utils': 0.16.13
      gifwrap: 0.9.4
      omggif: 1.0.10

  '@jimp/jpeg@0.16.13(@jimp/custom@0.16.13)':
    dependencies:
      '@babel/runtime': 7.26.0
      '@jimp/custom': 0.16.13
      '@jimp/utils': 0.16.13
      jpeg-js: 0.4.4

  '@jimp/plugin-resize@0.16.13(@jimp/custom@0.16.13)':
    dependencies:
      '@babel/runtime': 7.26.0
      '@jimp/custom': 0.16.13
      '@jimp/utils': 0.16.13

  '@jimp/png@0.16.13(@jimp/custom@0.16.13)':
    dependencies:
      '@babel/runtime': 7.26.0
      '@jimp/custom': 0.16.13
      '@jimp/utils': 0.16.13
      pngjs: 3.4.0

  '@jimp/tiff@0.16.13(@jimp/custom@0.16.13)':
    dependencies:
      '@babel/runtime': 7.26.0
      '@jimp/custom': 0.16.13
      utif: 2.0.1

  '@jimp/types@0.16.13(@jimp/custom@0.16.13)':
    dependencies:
      '@babel/runtime': 7.26.0
      '@jimp/bmp': 0.16.13(@jimp/custom@0.16.13)
      '@jimp/custom': 0.16.13
      '@jimp/gif': 0.16.13(@jimp/custom@0.16.13)
      '@jimp/jpeg': 0.16.13(@jimp/custom@0.16.13)
      '@jimp/png': 0.16.13(@jimp/custom@0.16.13)
      '@jimp/tiff': 0.16.13(@jimp/custom@0.16.13)
      timm: 1.7.1

  '@jimp/utils@0.16.13':
    dependencies:
      '@babel/runtime': 7.26.0
      regenerator-runtime: 0.13.11

  '@jridgewell/gen-mapping@0.3.8':
    dependencies:
      '@jridgewell/set-array': 1.2.1
      '@jridgewell/sourcemap-codec': 1.5.0
      '@jridgewell/trace-mapping': 0.3.25

  '@jridgewell/resolve-uri@3.1.2': {}

  '@jridgewell/set-array@1.2.1': {}

  '@jridgewell/source-map@0.3.6':
    dependencies:
      '@jridgewell/gen-mapping': 0.3.8
      '@jridgewell/trace-mapping': 0.3.25

  '@jridgewell/sourcemap-codec@1.5.0': {}

  '@jridgewell/trace-mapping@0.3.25':
    dependencies:
      '@jridgewell/resolve-uri': 3.1.2
      '@jridgewell/sourcemap-codec': 1.5.0

<<<<<<< HEAD
  '@next/bundle-analyzer@15.1.3':
    dependencies:
      webpack-bundle-analyzer: 4.10.1
    transitivePeerDependencies:
      - bufferutil
      - utf-8-validate

  '@next/env@14.2.11': {}
=======
  '@next/env@14.2.21': {}
>>>>>>> c9ef6b7d

  '@next/eslint-plugin-next@14.2.11':
    dependencies:
      glob: 10.3.10

  '@next/swc-darwin-arm64@14.2.21':
    optional: true

  '@next/swc-darwin-x64@14.2.21':
    optional: true

  '@next/swc-linux-arm64-gnu@14.2.21':
    optional: true

  '@next/swc-linux-arm64-musl@14.2.21':
    optional: true

  '@next/swc-linux-x64-gnu@14.2.21':
    optional: true

  '@next/swc-linux-x64-musl@14.2.21':
    optional: true

  '@next/swc-win32-arm64-msvc@14.2.21':
    optional: true

  '@next/swc-win32-ia32-msvc@14.2.21':
    optional: true

  '@next/swc-win32-x64-msvc@14.2.21':
    optional: true

  '@nodelib/fs.scandir@2.1.5':
    dependencies:
      '@nodelib/fs.stat': 2.0.5
      run-parallel: 1.2.0

  '@nodelib/fs.stat@2.0.5': {}

  '@nodelib/fs.walk@1.2.8':
    dependencies:
      '@nodelib/fs.scandir': 2.1.5
      fastq: 1.18.0

  '@nolyfill/is-core-module@1.0.39': {}

  '@pkgjs/parseargs@0.11.0':
    optional: true

  '@polka/url@1.0.0-next.28': {}

  '@radix-ui/primitive@1.1.1': {}

  '@radix-ui/react-arrow@1.1.1(@types/react-dom@18.3.5(@types/react@18.3.18))(@types/react@18.3.18)(react-dom@18.3.1(react@18.3.1))(react@18.3.1)':
    dependencies:
      '@radix-ui/react-primitive': 2.0.1(@types/react-dom@18.3.5(@types/react@18.3.18))(@types/react@18.3.18)(react-dom@18.3.1(react@18.3.1))(react@18.3.1)
      react: 18.3.1
      react-dom: 18.3.1(react@18.3.1)
    optionalDependencies:
      '@types/react': 18.3.18
      '@types/react-dom': 18.3.5(@types/react@18.3.18)

  '@radix-ui/react-avatar@1.1.2(@types/react-dom@18.3.5(@types/react@18.3.18))(@types/react@18.3.18)(react-dom@18.3.1(react@18.3.1))(react@18.3.1)':
    dependencies:
      '@radix-ui/react-context': 1.1.1(@types/react@18.3.18)(react@18.3.1)
      '@radix-ui/react-primitive': 2.0.1(@types/react-dom@18.3.5(@types/react@18.3.18))(@types/react@18.3.18)(react-dom@18.3.1(react@18.3.1))(react@18.3.1)
      '@radix-ui/react-use-callback-ref': 1.1.0(@types/react@18.3.18)(react@18.3.1)
      '@radix-ui/react-use-layout-effect': 1.1.0(@types/react@18.3.18)(react@18.3.1)
      react: 18.3.1
      react-dom: 18.3.1(react@18.3.1)
    optionalDependencies:
      '@types/react': 18.3.18
      '@types/react-dom': 18.3.5(@types/react@18.3.18)

  '@radix-ui/react-collection@1.1.1(@types/react-dom@18.3.5(@types/react@18.3.18))(@types/react@18.3.18)(react-dom@18.3.1(react@18.3.1))(react@18.3.1)':
    dependencies:
      '@radix-ui/react-compose-refs': 1.1.1(@types/react@18.3.18)(react@18.3.1)
      '@radix-ui/react-context': 1.1.1(@types/react@18.3.18)(react@18.3.1)
      '@radix-ui/react-primitive': 2.0.1(@types/react-dom@18.3.5(@types/react@18.3.18))(@types/react@18.3.18)(react-dom@18.3.1(react@18.3.1))(react@18.3.1)
      '@radix-ui/react-slot': 1.1.1(@types/react@18.3.18)(react@18.3.1)
      react: 18.3.1
      react-dom: 18.3.1(react@18.3.1)
    optionalDependencies:
      '@types/react': 18.3.18
      '@types/react-dom': 18.3.5(@types/react@18.3.18)

  '@radix-ui/react-compose-refs@1.1.1(@types/react@18.3.18)(react@18.3.1)':
    dependencies:
      react: 18.3.1
    optionalDependencies:
      '@types/react': 18.3.18

  '@radix-ui/react-context@1.1.1(@types/react@18.3.18)(react@18.3.1)':
    dependencies:
      react: 18.3.1
    optionalDependencies:
      '@types/react': 18.3.18

  '@radix-ui/react-dialog@1.1.4(@types/react-dom@18.3.5(@types/react@18.3.18))(@types/react@18.3.18)(react-dom@18.3.1(react@18.3.1))(react@18.3.1)':
    dependencies:
      '@radix-ui/primitive': 1.1.1
      '@radix-ui/react-compose-refs': 1.1.1(@types/react@18.3.18)(react@18.3.1)
      '@radix-ui/react-context': 1.1.1(@types/react@18.3.18)(react@18.3.1)
      '@radix-ui/react-dismissable-layer': 1.1.3(@types/react-dom@18.3.5(@types/react@18.3.18))(@types/react@18.3.18)(react-dom@18.3.1(react@18.3.1))(react@18.3.1)
      '@radix-ui/react-focus-guards': 1.1.1(@types/react@18.3.18)(react@18.3.1)
      '@radix-ui/react-focus-scope': 1.1.1(@types/react-dom@18.3.5(@types/react@18.3.18))(@types/react@18.3.18)(react-dom@18.3.1(react@18.3.1))(react@18.3.1)
      '@radix-ui/react-id': 1.1.0(@types/react@18.3.18)(react@18.3.1)
      '@radix-ui/react-portal': 1.1.3(@types/react-dom@18.3.5(@types/react@18.3.18))(@types/react@18.3.18)(react-dom@18.3.1(react@18.3.1))(react@18.3.1)
      '@radix-ui/react-presence': 1.1.2(@types/react-dom@18.3.5(@types/react@18.3.18))(@types/react@18.3.18)(react-dom@18.3.1(react@18.3.1))(react@18.3.1)
      '@radix-ui/react-primitive': 2.0.1(@types/react-dom@18.3.5(@types/react@18.3.18))(@types/react@18.3.18)(react-dom@18.3.1(react@18.3.1))(react@18.3.1)
      '@radix-ui/react-slot': 1.1.1(@types/react@18.3.18)(react@18.3.1)
      '@radix-ui/react-use-controllable-state': 1.1.0(@types/react@18.3.18)(react@18.3.1)
      aria-hidden: 1.2.4
      react: 18.3.1
      react-dom: 18.3.1(react@18.3.1)
      react-remove-scroll: 2.6.2(@types/react@18.3.18)(react@18.3.1)
    optionalDependencies:
      '@types/react': 18.3.18
      '@types/react-dom': 18.3.5(@types/react@18.3.18)

  '@radix-ui/react-direction@1.1.0(@types/react@18.3.18)(react@18.3.1)':
    dependencies:
      react: 18.3.1
    optionalDependencies:
      '@types/react': 18.3.18

  '@radix-ui/react-dismissable-layer@1.1.3(@types/react-dom@18.3.5(@types/react@18.3.18))(@types/react@18.3.18)(react-dom@18.3.1(react@18.3.1))(react@18.3.1)':
    dependencies:
      '@radix-ui/primitive': 1.1.1
      '@radix-ui/react-compose-refs': 1.1.1(@types/react@18.3.18)(react@18.3.1)
      '@radix-ui/react-primitive': 2.0.1(@types/react-dom@18.3.5(@types/react@18.3.18))(@types/react@18.3.18)(react-dom@18.3.1(react@18.3.1))(react@18.3.1)
      '@radix-ui/react-use-callback-ref': 1.1.0(@types/react@18.3.18)(react@18.3.1)
      '@radix-ui/react-use-escape-keydown': 1.1.0(@types/react@18.3.18)(react@18.3.1)
      react: 18.3.1
      react-dom: 18.3.1(react@18.3.1)
    optionalDependencies:
      '@types/react': 18.3.18
      '@types/react-dom': 18.3.5(@types/react@18.3.18)

  '@radix-ui/react-dropdown-menu@2.1.4(@types/react-dom@18.3.5(@types/react@18.3.18))(@types/react@18.3.18)(react-dom@18.3.1(react@18.3.1))(react@18.3.1)':
    dependencies:
      '@radix-ui/primitive': 1.1.1
      '@radix-ui/react-compose-refs': 1.1.1(@types/react@18.3.18)(react@18.3.1)
      '@radix-ui/react-context': 1.1.1(@types/react@18.3.18)(react@18.3.1)
      '@radix-ui/react-id': 1.1.0(@types/react@18.3.18)(react@18.3.1)
      '@radix-ui/react-menu': 2.1.4(@types/react-dom@18.3.5(@types/react@18.3.18))(@types/react@18.3.18)(react-dom@18.3.1(react@18.3.1))(react@18.3.1)
      '@radix-ui/react-primitive': 2.0.1(@types/react-dom@18.3.5(@types/react@18.3.18))(@types/react@18.3.18)(react-dom@18.3.1(react@18.3.1))(react@18.3.1)
      '@radix-ui/react-use-controllable-state': 1.1.0(@types/react@18.3.18)(react@18.3.1)
      react: 18.3.1
      react-dom: 18.3.1(react@18.3.1)
    optionalDependencies:
      '@types/react': 18.3.18
      '@types/react-dom': 18.3.5(@types/react@18.3.18)

  '@radix-ui/react-focus-guards@1.1.1(@types/react@18.3.18)(react@18.3.1)':
    dependencies:
      react: 18.3.1
    optionalDependencies:
      '@types/react': 18.3.18

  '@radix-ui/react-focus-scope@1.1.1(@types/react-dom@18.3.5(@types/react@18.3.18))(@types/react@18.3.18)(react-dom@18.3.1(react@18.3.1))(react@18.3.1)':
    dependencies:
      '@radix-ui/react-compose-refs': 1.1.1(@types/react@18.3.18)(react@18.3.1)
      '@radix-ui/react-primitive': 2.0.1(@types/react-dom@18.3.5(@types/react@18.3.18))(@types/react@18.3.18)(react-dom@18.3.1(react@18.3.1))(react@18.3.1)
      '@radix-ui/react-use-callback-ref': 1.1.0(@types/react@18.3.18)(react@18.3.1)
      react: 18.3.1
      react-dom: 18.3.1(react@18.3.1)
    optionalDependencies:
      '@types/react': 18.3.18
      '@types/react-dom': 18.3.5(@types/react@18.3.18)

  '@radix-ui/react-icons@1.3.2(react@18.3.1)':
    dependencies:
      react: 18.3.1

  '@radix-ui/react-id@1.1.0(@types/react@18.3.18)(react@18.3.1)':
    dependencies:
      '@radix-ui/react-use-layout-effect': 1.1.0(@types/react@18.3.18)(react@18.3.1)
      react: 18.3.1
    optionalDependencies:
      '@types/react': 18.3.18

  '@radix-ui/react-menu@2.1.4(@types/react-dom@18.3.5(@types/react@18.3.18))(@types/react@18.3.18)(react-dom@18.3.1(react@18.3.1))(react@18.3.1)':
    dependencies:
      '@radix-ui/primitive': 1.1.1
      '@radix-ui/react-collection': 1.1.1(@types/react-dom@18.3.5(@types/react@18.3.18))(@types/react@18.3.18)(react-dom@18.3.1(react@18.3.1))(react@18.3.1)
      '@radix-ui/react-compose-refs': 1.1.1(@types/react@18.3.18)(react@18.3.1)
      '@radix-ui/react-context': 1.1.1(@types/react@18.3.18)(react@18.3.1)
      '@radix-ui/react-direction': 1.1.0(@types/react@18.3.18)(react@18.3.1)
      '@radix-ui/react-dismissable-layer': 1.1.3(@types/react-dom@18.3.5(@types/react@18.3.18))(@types/react@18.3.18)(react-dom@18.3.1(react@18.3.1))(react@18.3.1)
      '@radix-ui/react-focus-guards': 1.1.1(@types/react@18.3.18)(react@18.3.1)
      '@radix-ui/react-focus-scope': 1.1.1(@types/react-dom@18.3.5(@types/react@18.3.18))(@types/react@18.3.18)(react-dom@18.3.1(react@18.3.1))(react@18.3.1)
      '@radix-ui/react-id': 1.1.0(@types/react@18.3.18)(react@18.3.1)
      '@radix-ui/react-popper': 1.2.1(@types/react-dom@18.3.5(@types/react@18.3.18))(@types/react@18.3.18)(react-dom@18.3.1(react@18.3.1))(react@18.3.1)
      '@radix-ui/react-portal': 1.1.3(@types/react-dom@18.3.5(@types/react@18.3.18))(@types/react@18.3.18)(react-dom@18.3.1(react@18.3.1))(react@18.3.1)
      '@radix-ui/react-presence': 1.1.2(@types/react-dom@18.3.5(@types/react@18.3.18))(@types/react@18.3.18)(react-dom@18.3.1(react@18.3.1))(react@18.3.1)
      '@radix-ui/react-primitive': 2.0.1(@types/react-dom@18.3.5(@types/react@18.3.18))(@types/react@18.3.18)(react-dom@18.3.1(react@18.3.1))(react@18.3.1)
      '@radix-ui/react-roving-focus': 1.1.1(@types/react-dom@18.3.5(@types/react@18.3.18))(@types/react@18.3.18)(react-dom@18.3.1(react@18.3.1))(react@18.3.1)
      '@radix-ui/react-slot': 1.1.1(@types/react@18.3.18)(react@18.3.1)
      '@radix-ui/react-use-callback-ref': 1.1.0(@types/react@18.3.18)(react@18.3.1)
      aria-hidden: 1.2.4
      react: 18.3.1
      react-dom: 18.3.1(react@18.3.1)
      react-remove-scroll: 2.6.2(@types/react@18.3.18)(react@18.3.1)
    optionalDependencies:
      '@types/react': 18.3.18
      '@types/react-dom': 18.3.5(@types/react@18.3.18)

  '@radix-ui/react-popper@1.2.1(@types/react-dom@18.3.5(@types/react@18.3.18))(@types/react@18.3.18)(react-dom@18.3.1(react@18.3.1))(react@18.3.1)':
    dependencies:
      '@floating-ui/react-dom': 2.1.2(react-dom@18.3.1(react@18.3.1))(react@18.3.1)
      '@radix-ui/react-arrow': 1.1.1(@types/react-dom@18.3.5(@types/react@18.3.18))(@types/react@18.3.18)(react-dom@18.3.1(react@18.3.1))(react@18.3.1)
      '@radix-ui/react-compose-refs': 1.1.1(@types/react@18.3.18)(react@18.3.1)
      '@radix-ui/react-context': 1.1.1(@types/react@18.3.18)(react@18.3.1)
      '@radix-ui/react-primitive': 2.0.1(@types/react-dom@18.3.5(@types/react@18.3.18))(@types/react@18.3.18)(react-dom@18.3.1(react@18.3.1))(react@18.3.1)
      '@radix-ui/react-use-callback-ref': 1.1.0(@types/react@18.3.18)(react@18.3.1)
      '@radix-ui/react-use-layout-effect': 1.1.0(@types/react@18.3.18)(react@18.3.1)
      '@radix-ui/react-use-rect': 1.1.0(@types/react@18.3.18)(react@18.3.1)
      '@radix-ui/react-use-size': 1.1.0(@types/react@18.3.18)(react@18.3.1)
      '@radix-ui/rect': 1.1.0
      react: 18.3.1
      react-dom: 18.3.1(react@18.3.1)
    optionalDependencies:
      '@types/react': 18.3.18
      '@types/react-dom': 18.3.5(@types/react@18.3.18)

  '@radix-ui/react-portal@1.1.3(@types/react-dom@18.3.5(@types/react@18.3.18))(@types/react@18.3.18)(react-dom@18.3.1(react@18.3.1))(react@18.3.1)':
    dependencies:
      '@radix-ui/react-primitive': 2.0.1(@types/react-dom@18.3.5(@types/react@18.3.18))(@types/react@18.3.18)(react-dom@18.3.1(react@18.3.1))(react@18.3.1)
      '@radix-ui/react-use-layout-effect': 1.1.0(@types/react@18.3.18)(react@18.3.1)
      react: 18.3.1
      react-dom: 18.3.1(react@18.3.1)
    optionalDependencies:
      '@types/react': 18.3.18
      '@types/react-dom': 18.3.5(@types/react@18.3.18)

  '@radix-ui/react-presence@1.1.2(@types/react-dom@18.3.5(@types/react@18.3.18))(@types/react@18.3.18)(react-dom@18.3.1(react@18.3.1))(react@18.3.1)':
    dependencies:
      '@radix-ui/react-compose-refs': 1.1.1(@types/react@18.3.18)(react@18.3.1)
      '@radix-ui/react-use-layout-effect': 1.1.0(@types/react@18.3.18)(react@18.3.1)
      react: 18.3.1
      react-dom: 18.3.1(react@18.3.1)
    optionalDependencies:
      '@types/react': 18.3.18
      '@types/react-dom': 18.3.5(@types/react@18.3.18)

  '@radix-ui/react-primitive@2.0.1(@types/react-dom@18.3.5(@types/react@18.3.18))(@types/react@18.3.18)(react-dom@18.3.1(react@18.3.1))(react@18.3.1)':
    dependencies:
      '@radix-ui/react-slot': 1.1.1(@types/react@18.3.18)(react@18.3.1)
      react: 18.3.1
      react-dom: 18.3.1(react@18.3.1)
    optionalDependencies:
      '@types/react': 18.3.18
      '@types/react-dom': 18.3.5(@types/react@18.3.18)

  '@radix-ui/react-roving-focus@1.1.1(@types/react-dom@18.3.5(@types/react@18.3.18))(@types/react@18.3.18)(react-dom@18.3.1(react@18.3.1))(react@18.3.1)':
    dependencies:
      '@radix-ui/primitive': 1.1.1
      '@radix-ui/react-collection': 1.1.1(@types/react-dom@18.3.5(@types/react@18.3.18))(@types/react@18.3.18)(react-dom@18.3.1(react@18.3.1))(react@18.3.1)
      '@radix-ui/react-compose-refs': 1.1.1(@types/react@18.3.18)(react@18.3.1)
      '@radix-ui/react-context': 1.1.1(@types/react@18.3.18)(react@18.3.1)
      '@radix-ui/react-direction': 1.1.0(@types/react@18.3.18)(react@18.3.1)
      '@radix-ui/react-id': 1.1.0(@types/react@18.3.18)(react@18.3.1)
      '@radix-ui/react-primitive': 2.0.1(@types/react-dom@18.3.5(@types/react@18.3.18))(@types/react@18.3.18)(react-dom@18.3.1(react@18.3.1))(react@18.3.1)
      '@radix-ui/react-use-callback-ref': 1.1.0(@types/react@18.3.18)(react@18.3.1)
      '@radix-ui/react-use-controllable-state': 1.1.0(@types/react@18.3.18)(react@18.3.1)
      react: 18.3.1
      react-dom: 18.3.1(react@18.3.1)
    optionalDependencies:
      '@types/react': 18.3.18
      '@types/react-dom': 18.3.5(@types/react@18.3.18)

  '@radix-ui/react-slot@1.1.1(@types/react@18.3.18)(react@18.3.1)':
    dependencies:
      '@radix-ui/react-compose-refs': 1.1.1(@types/react@18.3.18)(react@18.3.1)
      react: 18.3.1
    optionalDependencies:
      '@types/react': 18.3.18

  '@radix-ui/react-toast@1.2.4(@types/react-dom@18.3.5(@types/react@18.3.18))(@types/react@18.3.18)(react-dom@18.3.1(react@18.3.1))(react@18.3.1)':
    dependencies:
      '@radix-ui/primitive': 1.1.1
      '@radix-ui/react-collection': 1.1.1(@types/react-dom@18.3.5(@types/react@18.3.18))(@types/react@18.3.18)(react-dom@18.3.1(react@18.3.1))(react@18.3.1)
      '@radix-ui/react-compose-refs': 1.1.1(@types/react@18.3.18)(react@18.3.1)
      '@radix-ui/react-context': 1.1.1(@types/react@18.3.18)(react@18.3.1)
      '@radix-ui/react-dismissable-layer': 1.1.3(@types/react-dom@18.3.5(@types/react@18.3.18))(@types/react@18.3.18)(react-dom@18.3.1(react@18.3.1))(react@18.3.1)
      '@radix-ui/react-portal': 1.1.3(@types/react-dom@18.3.5(@types/react@18.3.18))(@types/react@18.3.18)(react-dom@18.3.1(react@18.3.1))(react@18.3.1)
      '@radix-ui/react-presence': 1.1.2(@types/react-dom@18.3.5(@types/react@18.3.18))(@types/react@18.3.18)(react-dom@18.3.1(react@18.3.1))(react@18.3.1)
      '@radix-ui/react-primitive': 2.0.1(@types/react-dom@18.3.5(@types/react@18.3.18))(@types/react@18.3.18)(react-dom@18.3.1(react@18.3.1))(react@18.3.1)
      '@radix-ui/react-use-callback-ref': 1.1.0(@types/react@18.3.18)(react@18.3.1)
      '@radix-ui/react-use-controllable-state': 1.1.0(@types/react@18.3.18)(react@18.3.1)
      '@radix-ui/react-use-layout-effect': 1.1.0(@types/react@18.3.18)(react@18.3.1)
      '@radix-ui/react-visually-hidden': 1.1.1(@types/react-dom@18.3.5(@types/react@18.3.18))(@types/react@18.3.18)(react-dom@18.3.1(react@18.3.1))(react@18.3.1)
      react: 18.3.1
      react-dom: 18.3.1(react@18.3.1)
    optionalDependencies:
      '@types/react': 18.3.18
      '@types/react-dom': 18.3.5(@types/react@18.3.18)

  '@radix-ui/react-use-callback-ref@1.1.0(@types/react@18.3.18)(react@18.3.1)':
    dependencies:
      react: 18.3.1
    optionalDependencies:
      '@types/react': 18.3.18

  '@radix-ui/react-use-controllable-state@1.1.0(@types/react@18.3.18)(react@18.3.1)':
    dependencies:
      '@radix-ui/react-use-callback-ref': 1.1.0(@types/react@18.3.18)(react@18.3.1)
      react: 18.3.1
    optionalDependencies:
      '@types/react': 18.3.18

  '@radix-ui/react-use-escape-keydown@1.1.0(@types/react@18.3.18)(react@18.3.1)':
    dependencies:
      '@radix-ui/react-use-callback-ref': 1.1.0(@types/react@18.3.18)(react@18.3.1)
      react: 18.3.1
    optionalDependencies:
      '@types/react': 18.3.18

  '@radix-ui/react-use-layout-effect@1.1.0(@types/react@18.3.18)(react@18.3.1)':
    dependencies:
      react: 18.3.1
    optionalDependencies:
      '@types/react': 18.3.18

  '@radix-ui/react-use-rect@1.1.0(@types/react@18.3.18)(react@18.3.1)':
    dependencies:
      '@radix-ui/rect': 1.1.0
      react: 18.3.1
    optionalDependencies:
      '@types/react': 18.3.18

  '@radix-ui/react-use-size@1.1.0(@types/react@18.3.18)(react@18.3.1)':
    dependencies:
      '@radix-ui/react-use-layout-effect': 1.1.0(@types/react@18.3.18)(react@18.3.1)
      react: 18.3.1
    optionalDependencies:
      '@types/react': 18.3.18

  '@radix-ui/react-visually-hidden@1.1.1(@types/react-dom@18.3.5(@types/react@18.3.18))(@types/react@18.3.18)(react-dom@18.3.1(react@18.3.1))(react@18.3.1)':
    dependencies:
      '@radix-ui/react-primitive': 2.0.1(@types/react-dom@18.3.5(@types/react@18.3.18))(@types/react@18.3.18)(react-dom@18.3.1(react@18.3.1))(react@18.3.1)
      react: 18.3.1
      react-dom: 18.3.1(react@18.3.1)
    optionalDependencies:
      '@types/react': 18.3.18
      '@types/react-dom': 18.3.5(@types/react@18.3.18)

  '@radix-ui/rect@1.1.0': {}

  '@rollup/plugin-babel@5.3.1(@babel/core@7.26.0)(rollup@2.79.2)':
    dependencies:
      '@babel/core': 7.26.0
      '@babel/helper-module-imports': 7.25.9
      '@rollup/pluginutils': 3.1.0(rollup@2.79.2)
      rollup: 2.79.2
    transitivePeerDependencies:
      - supports-color

  '@rollup/plugin-node-resolve@11.2.1(rollup@2.79.2)':
    dependencies:
      '@rollup/pluginutils': 3.1.0(rollup@2.79.2)
      '@types/resolve': 1.17.1
      builtin-modules: 3.3.0
      deepmerge: 4.3.1
      is-module: 1.0.0
      resolve: 1.22.10
      rollup: 2.79.2

  '@rollup/plugin-replace@2.4.2(rollup@2.79.2)':
    dependencies:
      '@rollup/pluginutils': 3.1.0(rollup@2.79.2)
      magic-string: 0.25.9
      rollup: 2.79.2

  '@rollup/pluginutils@3.1.0(rollup@2.79.2)':
    dependencies:
      '@types/estree': 0.0.39
      estree-walker: 1.0.1
      picomatch: 2.3.1
      rollup: 2.79.2

  '@rtsao/scc@1.1.0': {}

  '@rushstack/eslint-patch@1.10.4': {}

  '@shadcn/ui@0.0.4':
    dependencies:
      chalk: 5.2.0
      commander: 10.0.1
      execa: 7.2.0
      fs-extra: 11.2.0
      node-fetch: 3.3.2
      ora: 6.3.1
      prompts: 2.4.2
      zod: 3.24.1

  '@surma/rollup-plugin-off-main-thread@2.2.3':
    dependencies:
      ejs: 3.1.10
      json5: 2.2.3
      magic-string: 0.25.9
      string.prototype.matchall: 4.0.12

  '@swc/counter@0.1.3': {}

  '@swc/helpers@0.5.5':
    dependencies:
      '@swc/counter': 0.1.3
      tslib: 2.8.1

  '@tokenizer/token@0.3.0': {}

  '@types/discord-rpc@4.0.8':
    dependencies:
      '@types/events': 3.0.3

  '@types/eslint-scope@3.7.7':
    dependencies:
      '@types/eslint': 9.6.1
      '@types/estree': 1.0.6

  '@types/eslint@9.6.1':
    dependencies:
      '@types/estree': 1.0.6
      '@types/json-schema': 7.0.15

  '@types/estree@0.0.39': {}

  '@types/estree@1.0.6': {}

  '@types/events@3.0.3': {}

  '@types/file-saver@2.0.7': {}

  '@types/glob@7.2.0':
    dependencies:
      '@types/minimatch': 5.1.2
      '@types/node': 20.17.11

  '@types/hoist-non-react-statics@3.3.6':
    dependencies:
      '@types/react': 18.3.18
      hoist-non-react-statics: 3.3.2

  '@types/json-schema@7.0.15': {}

  '@types/json5@0.0.29': {}

  '@types/lodash@4.17.13': {}

  '@types/minimatch@5.1.2': {}

  '@types/node@10.17.60': {}

  '@types/node@16.9.1': {}

  '@types/node@20.17.11':
    dependencies:
      undici-types: 6.19.8

  '@types/prop-types@15.7.14': {}

  '@types/react-dom@18.3.5(@types/react@18.3.18)':
    dependencies:
      '@types/react': 18.3.18

  '@types/react-redux@7.1.34':
    dependencies:
      '@types/hoist-non-react-statics': 3.3.6
      '@types/react': 18.3.18
      hoist-non-react-statics: 3.3.2
      redux: 4.2.1

  '@types/react@18.3.18':
    dependencies:
      '@types/prop-types': 15.7.14
      csstype: 3.1.3

  '@types/resolve@1.17.1':
    dependencies:
      '@types/node': 20.17.11

  '@types/semver@7.5.8': {}

  '@types/simplebar@5.3.3':
    dependencies:
      simplebar: 6.3.0

  '@types/trusted-types@2.0.7': {}

  '@types/web-bluetooth@0.0.20': {}

  '@typescript-eslint/eslint-plugin@7.2.0(@typescript-eslint/parser@7.2.0(eslint@8.57.1)(typescript@5.7.2))(eslint@8.57.1)(typescript@5.7.2)':
    dependencies:
      '@eslint-community/regexpp': 4.12.1
      '@typescript-eslint/parser': 7.2.0(eslint@8.57.1)(typescript@5.7.2)
      '@typescript-eslint/scope-manager': 7.2.0
      '@typescript-eslint/type-utils': 7.2.0(eslint@8.57.1)(typescript@5.7.2)
      '@typescript-eslint/utils': 7.2.0(eslint@8.57.1)(typescript@5.7.2)
      '@typescript-eslint/visitor-keys': 7.2.0
      debug: 4.4.0
      eslint: 8.57.1
      graphemer: 1.4.0
      ignore: 5.3.2
      natural-compare: 1.4.0
      semver: 7.6.3
      ts-api-utils: 1.4.3(typescript@5.7.2)
    optionalDependencies:
      typescript: 5.7.2
    transitivePeerDependencies:
      - supports-color

  '@typescript-eslint/parser@7.2.0(eslint@8.57.1)(typescript@5.7.2)':
    dependencies:
      '@typescript-eslint/scope-manager': 7.2.0
      '@typescript-eslint/types': 7.2.0
      '@typescript-eslint/typescript-estree': 7.2.0(typescript@5.7.2)
      '@typescript-eslint/visitor-keys': 7.2.0
      debug: 4.4.0
      eslint: 8.57.1
    optionalDependencies:
      typescript: 5.7.2
    transitivePeerDependencies:
      - supports-color

  '@typescript-eslint/scope-manager@7.2.0':
    dependencies:
      '@typescript-eslint/types': 7.2.0
      '@typescript-eslint/visitor-keys': 7.2.0

  '@typescript-eslint/type-utils@7.2.0(eslint@8.57.1)(typescript@5.7.2)':
    dependencies:
      '@typescript-eslint/typescript-estree': 7.2.0(typescript@5.7.2)
      '@typescript-eslint/utils': 7.2.0(eslint@8.57.1)(typescript@5.7.2)
      debug: 4.4.0
      eslint: 8.57.1
      ts-api-utils: 1.4.3(typescript@5.7.2)
    optionalDependencies:
      typescript: 5.7.2
    transitivePeerDependencies:
      - supports-color

  '@typescript-eslint/types@7.2.0': {}

  '@typescript-eslint/typescript-estree@7.2.0(typescript@5.7.2)':
    dependencies:
      '@typescript-eslint/types': 7.2.0
      '@typescript-eslint/visitor-keys': 7.2.0
      debug: 4.4.0
      globby: 11.1.0
      is-glob: 4.0.3
      minimatch: 9.0.3
      semver: 7.6.3
      ts-api-utils: 1.4.3(typescript@5.7.2)
    optionalDependencies:
      typescript: 5.7.2
    transitivePeerDependencies:
      - supports-color

  '@typescript-eslint/utils@7.2.0(eslint@8.57.1)(typescript@5.7.2)':
    dependencies:
      '@eslint-community/eslint-utils': 4.4.1(eslint@8.57.1)
      '@types/json-schema': 7.0.15
      '@types/semver': 7.5.8
      '@typescript-eslint/scope-manager': 7.2.0
      '@typescript-eslint/types': 7.2.0
      '@typescript-eslint/typescript-estree': 7.2.0(typescript@5.7.2)
      eslint: 8.57.1
      semver: 7.6.3
    transitivePeerDependencies:
      - supports-color
      - typescript

  '@typescript-eslint/visitor-keys@7.2.0':
    dependencies:
      '@typescript-eslint/types': 7.2.0
      eslint-visitor-keys: 3.4.3

  '@ungap/structured-clone@1.2.1': {}

  '@vibrant/color@3.2.1-alpha.1': {}

  '@vibrant/core@3.2.1-alpha.1':
    dependencies:
      '@vibrant/color': 3.2.1-alpha.1
      '@vibrant/generator': 3.2.1-alpha.1
      '@vibrant/image': 3.2.1-alpha.1
      '@vibrant/quantizer': 3.2.1-alpha.1
      '@vibrant/types': 3.2.1-alpha.1
      '@vibrant/worker': 3.2.1-alpha.1

  '@vibrant/generator-default@3.2.1-alpha.1':
    dependencies:
      '@vibrant/color': 3.2.1-alpha.1
      '@vibrant/generator': 3.2.1-alpha.1

  '@vibrant/generator@3.2.1-alpha.1':
    dependencies:
      '@vibrant/color': 3.2.1-alpha.1
      '@vibrant/types': 3.2.1-alpha.1

  '@vibrant/image-browser@3.2.1-alpha.1':
    dependencies:
      '@vibrant/image': 3.2.1-alpha.1

  '@vibrant/image-node@3.2.1-alpha.1':
    dependencies:
      '@jimp/custom': 0.16.13
      '@jimp/plugin-resize': 0.16.13(@jimp/custom@0.16.13)
      '@jimp/types': 0.16.13(@jimp/custom@0.16.13)
      '@vibrant/image': 3.2.1-alpha.1
    transitivePeerDependencies:
      - debug

  '@vibrant/image@3.2.1-alpha.1':
    dependencies:
      '@vibrant/color': 3.2.1-alpha.1
      '@vibrant/types': 3.2.1-alpha.1

  '@vibrant/quantizer-mmcq@3.2.1-alpha.1':
    dependencies:
      '@vibrant/color': 3.2.1-alpha.1
      '@vibrant/image': 3.2.1-alpha.1
      '@vibrant/quantizer': 3.2.1-alpha.1

  '@vibrant/quantizer@3.2.1-alpha.1':
    dependencies:
      '@vibrant/color': 3.2.1-alpha.1
      '@vibrant/image': 3.2.1-alpha.1
      '@vibrant/types': 3.2.1-alpha.1

  '@vibrant/types@3.2.1-alpha.1': {}

  '@vibrant/worker@3.2.1-alpha.1':
    dependencies:
      '@vibrant/types': 3.2.1-alpha.1

  '@webassemblyjs/ast@1.14.1':
    dependencies:
      '@webassemblyjs/helper-numbers': 1.13.2
      '@webassemblyjs/helper-wasm-bytecode': 1.13.2

  '@webassemblyjs/floating-point-hex-parser@1.13.2': {}

  '@webassemblyjs/helper-api-error@1.13.2': {}

  '@webassemblyjs/helper-buffer@1.14.1': {}

  '@webassemblyjs/helper-numbers@1.13.2':
    dependencies:
      '@webassemblyjs/floating-point-hex-parser': 1.13.2
      '@webassemblyjs/helper-api-error': 1.13.2
      '@xtuc/long': 4.2.2

  '@webassemblyjs/helper-wasm-bytecode@1.13.2': {}

  '@webassemblyjs/helper-wasm-section@1.14.1':
    dependencies:
      '@webassemblyjs/ast': 1.14.1
      '@webassemblyjs/helper-buffer': 1.14.1
      '@webassemblyjs/helper-wasm-bytecode': 1.13.2
      '@webassemblyjs/wasm-gen': 1.14.1

  '@webassemblyjs/ieee754@1.13.2':
    dependencies:
      '@xtuc/ieee754': 1.2.0

  '@webassemblyjs/leb128@1.13.2':
    dependencies:
      '@xtuc/long': 4.2.2

  '@webassemblyjs/utf8@1.13.2': {}

  '@webassemblyjs/wasm-edit@1.14.1':
    dependencies:
      '@webassemblyjs/ast': 1.14.1
      '@webassemblyjs/helper-buffer': 1.14.1
      '@webassemblyjs/helper-wasm-bytecode': 1.13.2
      '@webassemblyjs/helper-wasm-section': 1.14.1
      '@webassemblyjs/wasm-gen': 1.14.1
      '@webassemblyjs/wasm-opt': 1.14.1
      '@webassemblyjs/wasm-parser': 1.14.1
      '@webassemblyjs/wast-printer': 1.14.1

  '@webassemblyjs/wasm-gen@1.14.1':
    dependencies:
      '@webassemblyjs/ast': 1.14.1
      '@webassemblyjs/helper-wasm-bytecode': 1.13.2
      '@webassemblyjs/ieee754': 1.13.2
      '@webassemblyjs/leb128': 1.13.2
      '@webassemblyjs/utf8': 1.13.2

  '@webassemblyjs/wasm-opt@1.14.1':
    dependencies:
      '@webassemblyjs/ast': 1.14.1
      '@webassemblyjs/helper-buffer': 1.14.1
      '@webassemblyjs/wasm-gen': 1.14.1
      '@webassemblyjs/wasm-parser': 1.14.1

  '@webassemblyjs/wasm-parser@1.14.1':
    dependencies:
      '@webassemblyjs/ast': 1.14.1
      '@webassemblyjs/helper-api-error': 1.13.2
      '@webassemblyjs/helper-wasm-bytecode': 1.13.2
      '@webassemblyjs/ieee754': 1.13.2
      '@webassemblyjs/leb128': 1.13.2
      '@webassemblyjs/utf8': 1.13.2

  '@webassemblyjs/wast-printer@1.14.1':
    dependencies:
      '@webassemblyjs/ast': 1.14.1
      '@xtuc/long': 4.2.2

  '@xtuc/ieee754@1.2.0': {}

  '@xtuc/long@4.2.2': {}

  acorn-jsx@5.3.2(acorn@8.14.0):
    dependencies:
      acorn: 8.14.0

  acorn-walk@8.3.4:
    dependencies:
      acorn: 8.14.0

  acorn@8.14.0: {}

  ajv-formats@2.1.1(ajv@8.17.1):
    optionalDependencies:
      ajv: 8.17.1

  ajv-keywords@3.5.2(ajv@6.12.6):
    dependencies:
      ajv: 6.12.6

  ajv-keywords@5.1.0(ajv@8.17.1):
    dependencies:
      ajv: 8.17.1
      fast-deep-equal: 3.1.3

  ajv@6.12.6:
    dependencies:
      fast-deep-equal: 3.1.3
      fast-json-stable-stringify: 2.1.0
      json-schema-traverse: 0.4.1
      uri-js: 4.4.1

  ajv@8.17.1:
    dependencies:
      fast-deep-equal: 3.1.3
      fast-uri: 3.0.3
      json-schema-traverse: 1.0.0
      require-from-string: 2.0.2

  ansi-regex@5.0.1: {}

  ansi-regex@6.1.0: {}

  ansi-styles@4.3.0:
    dependencies:
      color-convert: 2.0.1

  ansi-styles@6.2.1: {}

  any-base@1.1.0: {}

  any-promise@1.3.0: {}

  anymatch@3.1.3:
    dependencies:
      normalize-path: 3.0.0
      picomatch: 2.3.1

  arg@5.0.2: {}

  argparse@2.0.1: {}

  aria-hidden@1.2.4:
    dependencies:
      tslib: 2.8.1

  aria-query@5.3.2: {}

  array-buffer-byte-length@1.0.2:
    dependencies:
      call-bound: 1.0.3
      is-array-buffer: 3.0.5

  array-includes@3.1.8:
    dependencies:
      call-bind: 1.0.8
      define-properties: 1.2.1
      es-abstract: 1.23.8
      es-object-atoms: 1.0.0
      get-intrinsic: 1.2.6
      is-string: 1.1.1

  array-union@1.0.2:
    dependencies:
      array-uniq: 1.0.3

  array-union@2.1.0: {}

  array-uniq@1.0.3: {}

  array.prototype.findlast@1.2.5:
    dependencies:
      call-bind: 1.0.8
      define-properties: 1.2.1
      es-abstract: 1.23.8
      es-errors: 1.3.0
      es-object-atoms: 1.0.0
      es-shim-unscopables: 1.0.2

  array.prototype.findlastindex@1.2.5:
    dependencies:
      call-bind: 1.0.8
      define-properties: 1.2.1
      es-abstract: 1.23.8
      es-errors: 1.3.0
      es-object-atoms: 1.0.0
      es-shim-unscopables: 1.0.2

  array.prototype.flat@1.3.3:
    dependencies:
      call-bind: 1.0.8
      define-properties: 1.2.1
      es-abstract: 1.23.8
      es-shim-unscopables: 1.0.2

  array.prototype.flatmap@1.3.3:
    dependencies:
      call-bind: 1.0.8
      define-properties: 1.2.1
      es-abstract: 1.23.8
      es-shim-unscopables: 1.0.2

  array.prototype.tosorted@1.1.4:
    dependencies:
      call-bind: 1.0.8
      define-properties: 1.2.1
      es-abstract: 1.23.8
      es-errors: 1.3.0
      es-shim-unscopables: 1.0.2

  arraybuffer.prototype.slice@1.0.4:
    dependencies:
      array-buffer-byte-length: 1.0.2
      call-bind: 1.0.8
      define-properties: 1.2.1
      es-abstract: 1.23.8
      es-errors: 1.3.0
      get-intrinsic: 1.2.6
      is-array-buffer: 3.0.5

  ast-types-flow@0.0.8: {}

  async@3.2.6: {}

  asynckit@0.4.0: {}

  at-least-node@1.0.0: {}

  available-typed-arrays@1.0.7:
    dependencies:
      possible-typed-array-names: 1.0.0

  axe-core@4.10.2: {}

  axios@1.7.9:
    dependencies:
      follow-redirects: 1.15.9
      form-data: 4.0.1
      proxy-from-env: 1.1.0
    transitivePeerDependencies:
      - debug

  axobject-query@4.1.0: {}

  babel-loader@8.4.1(@babel/core@7.26.0)(webpack@5.97.1):
    dependencies:
      '@babel/core': 7.26.0
      find-cache-dir: 3.3.2
      loader-utils: 2.0.4
      make-dir: 3.1.0
      schema-utils: 2.7.1
      webpack: 5.97.1

  babel-plugin-polyfill-corejs2@0.4.12(@babel/core@7.26.0):
    dependencies:
      '@babel/compat-data': 7.26.3
      '@babel/core': 7.26.0
      '@babel/helper-define-polyfill-provider': 0.6.3(@babel/core@7.26.0)
      semver: 6.3.1
    transitivePeerDependencies:
      - supports-color

  babel-plugin-polyfill-corejs3@0.10.6(@babel/core@7.26.0):
    dependencies:
      '@babel/core': 7.26.0
      '@babel/helper-define-polyfill-provider': 0.6.3(@babel/core@7.26.0)
      core-js-compat: 3.39.0
    transitivePeerDependencies:
      - supports-color

  babel-plugin-polyfill-regenerator@0.6.3(@babel/core@7.26.0):
    dependencies:
      '@babel/core': 7.26.0
      '@babel/helper-define-polyfill-provider': 0.6.3(@babel/core@7.26.0)
    transitivePeerDependencies:
      - supports-color

  balanced-match@1.0.2: {}

  base64-js@1.5.1: {}

  big.js@5.2.2: {}

  binary-extensions@2.3.0: {}

  bindings@1.5.0:
    dependencies:
      file-uri-to-path: 1.0.0
    optional: true

  bl@5.1.0:
    dependencies:
      buffer: 6.0.3
      inherits: 2.0.4
      readable-stream: 3.6.2

  bmp-js@0.1.0: {}

  brace-expansion@1.1.11:
    dependencies:
      balanced-match: 1.0.2
      concat-map: 0.0.1

  brace-expansion@2.0.1:
    dependencies:
      balanced-match: 1.0.2

  braces@3.0.3:
    dependencies:
      fill-range: 7.1.1

  browserslist@4.24.3:
    dependencies:
      caniuse-lite: 1.0.30001690
      electron-to-chromium: 1.5.76
      node-releases: 2.0.19
      update-browserslist-db: 1.1.1(browserslist@4.24.3)

  buffer-equal@0.0.1: {}

  buffer-from@1.1.2: {}

  buffer@5.7.1:
    dependencies:
      base64-js: 1.5.1
      ieee754: 1.2.1

  buffer@6.0.3:
    dependencies:
      base64-js: 1.5.1
      ieee754: 1.2.1

  builtin-modules@3.3.0: {}

  busboy@1.6.0:
    dependencies:
      streamsearch: 1.1.0

  call-bind-apply-helpers@1.0.1:
    dependencies:
      es-errors: 1.3.0
      function-bind: 1.1.2

  call-bind@1.0.8:
    dependencies:
      call-bind-apply-helpers: 1.0.1
      es-define-property: 1.0.1
      get-intrinsic: 1.2.6
      set-function-length: 1.2.2

  call-bound@1.0.3:
    dependencies:
      call-bind-apply-helpers: 1.0.1
      get-intrinsic: 1.2.6

  callsites@3.1.0: {}

  camelcase-css@2.0.1: {}

  caniuse-lite@1.0.30001690: {}

  centra@2.7.0:
    dependencies:
      follow-redirects: 1.15.9
    transitivePeerDependencies:
      - debug

  chalk@4.1.2:
    dependencies:
      ansi-styles: 4.3.0
      supports-color: 7.2.0

  chalk@5.2.0: {}

  chokidar@3.6.0:
    dependencies:
      anymatch: 3.1.3
      braces: 3.0.3
      glob-parent: 5.1.2
      is-binary-path: 2.1.0
      is-glob: 4.0.3
      normalize-path: 3.0.0
      readdirp: 3.6.0
    optionalDependencies:
      fsevents: 2.3.3

  chrome-trace-event@1.0.4: {}

  class-variance-authority@0.7.1:
    dependencies:
      clsx: 2.1.1

  clean-webpack-plugin@4.0.0(webpack@5.97.1):
    dependencies:
      del: 4.1.1
      webpack: 5.97.1

  cli-cursor@4.0.0:
    dependencies:
      restore-cursor: 4.0.0

  cli-spinners@2.9.2: {}

  client-only@0.0.1: {}

  clone@1.0.4: {}

  clsx@1.2.1: {}

  clsx@2.1.1: {}

  color-convert@2.0.1:
    dependencies:
      color-name: 1.1.4

  color-name@1.1.4: {}

  combined-stream@1.0.8:
    dependencies:
      delayed-stream: 1.0.0

  commander@10.0.1: {}

  commander@2.20.3: {}

  commander@4.1.1: {}

  commander@7.2.0: {}

  common-tags@1.8.2: {}

  commondir@1.0.1: {}

  concat-map@0.0.1: {}

  convert-source-map@2.0.0: {}

  core-js-compat@3.39.0:
    dependencies:
      browserslist: 4.24.3

  cross-spawn@7.0.6:
    dependencies:
      path-key: 3.1.1
      shebang-command: 2.0.0
      which: 2.0.2

  crypto-random-string@2.0.0: {}

  css-box-model@1.2.1:
    dependencies:
      tiny-invariant: 1.3.3

  css-mediaquery@0.1.2: {}

  cssesc@3.0.0: {}

  csstype@3.1.3: {}

  damerau-levenshtein@1.0.8: {}

  data-uri-to-buffer@4.0.1: {}

  data-view-buffer@1.0.2:
    dependencies:
      call-bound: 1.0.3
      es-errors: 1.3.0
      is-data-view: 1.0.2

  data-view-byte-length@1.0.2:
    dependencies:
      call-bound: 1.0.3
      es-errors: 1.3.0
      is-data-view: 1.0.2

  data-view-byte-offset@1.0.1:
    dependencies:
      call-bound: 1.0.3
      es-errors: 1.3.0
      is-data-view: 1.0.2

  debounce@1.2.1: {}

  debug@3.2.7:
    dependencies:
      ms: 2.1.3

  debug@4.4.0:
    dependencies:
      ms: 2.1.3

  deep-is@0.1.4: {}

  deepmerge@4.3.1: {}

  defaults@1.0.4:
    dependencies:
      clone: 1.0.4

  define-data-property@1.1.4:
    dependencies:
      es-define-property: 1.0.1
      es-errors: 1.3.0
      gopd: 1.2.0

  define-properties@1.2.1:
    dependencies:
      define-data-property: 1.1.4
      has-property-descriptors: 1.0.2
      object-keys: 1.1.1

  del@4.1.1:
    dependencies:
      '@types/glob': 7.2.0
      globby: 6.1.0
      is-path-cwd: 2.2.0
      is-path-in-cwd: 2.1.0
      p-map: 2.1.0
      pify: 4.0.1
      rimraf: 2.7.1

  delayed-stream@1.0.0: {}

  detect-node-es@1.1.0: {}

  didyoumean@1.2.2: {}

  dir-glob@3.0.1:
    dependencies:
      path-type: 4.0.0

  discord-rich-presence@0.0.8:
    dependencies:
      discord-rpc: git+https://git@github.com:discordjs/rpc.git#9e7de2a6d917591f10a66389e62e1dc053c04fec
    transitivePeerDependencies:
      - bufferutil
      - encoding
      - utf-8-validate

  discord-rpc@4.0.1:
    dependencies:
      node-fetch: 2.7.0
      ws: 7.5.10
    optionalDependencies:
      register-scheme: git+https://git@github.com:devsnek/node-register-scheme.git#e7cc9a63a1f512565da44cb57316d9fb10750e17
    transitivePeerDependencies:
      - bufferutil
      - encoding
      - utf-8-validate

  discord-rpc@git+https://git@github.com:discordjs/rpc.git#9e7de2a6d917591f10a66389e62e1dc053c04fec:
    dependencies:
      node-fetch: 2.7.0
      ws: 7.5.10
    optionalDependencies:
      register-scheme: git+https://git@github.com:devsnek/node-register-scheme.git#e7cc9a63a1f512565da44cb57316d9fb10750e17
    transitivePeerDependencies:
      - bufferutil
      - encoding
      - utf-8-validate

  dlv@1.1.3: {}

  doctrine@2.1.0:
    dependencies:
      esutils: 2.0.3

  doctrine@3.0.0:
    dependencies:
      esutils: 2.0.3

  dom-walk@0.1.2: {}

  dunder-proto@1.0.1:
    dependencies:
      call-bind-apply-helpers: 1.0.1
      es-errors: 1.3.0
      gopd: 1.2.0

  duplexer@0.1.2: {}

  eastasianwidth@0.2.0: {}

  ejs@3.1.10:
    dependencies:
      jake: 10.9.2

  electron-to-chromium@1.5.76: {}

  emoji-regex@8.0.0: {}

  emoji-regex@9.2.2: {}

  emojis-list@3.0.0: {}

  enhanced-resolve@5.18.0:
    dependencies:
      graceful-fs: 4.2.11
      tapable: 2.2.1

  es-abstract@1.23.8:
    dependencies:
      array-buffer-byte-length: 1.0.2
      arraybuffer.prototype.slice: 1.0.4
      available-typed-arrays: 1.0.7
      call-bind: 1.0.8
      call-bound: 1.0.3
      data-view-buffer: 1.0.2
      data-view-byte-length: 1.0.2
      data-view-byte-offset: 1.0.1
      es-define-property: 1.0.1
      es-errors: 1.3.0
      es-object-atoms: 1.0.0
      es-set-tostringtag: 2.0.3
      es-to-primitive: 1.3.0
      function.prototype.name: 1.1.8
      get-intrinsic: 1.2.6
      get-symbol-description: 1.1.0
      globalthis: 1.0.4
      gopd: 1.2.0
      has-property-descriptors: 1.0.2
      has-proto: 1.2.0
      has-symbols: 1.1.0
      hasown: 2.0.2
      internal-slot: 1.1.0
      is-array-buffer: 3.0.5
      is-callable: 1.2.7
      is-data-view: 1.0.2
      is-regex: 1.2.1
      is-shared-array-buffer: 1.0.4
      is-string: 1.1.1
      is-typed-array: 1.1.15
      is-weakref: 1.1.0
      math-intrinsics: 1.1.0
      object-inspect: 1.13.3
      object-keys: 1.1.1
      object.assign: 4.1.7
      own-keys: 1.0.1
      regexp.prototype.flags: 1.5.3
      safe-array-concat: 1.1.3
      safe-push-apply: 1.0.0
      safe-regex-test: 1.1.0
      string.prototype.trim: 1.2.10
      string.prototype.trimend: 1.0.9
      string.prototype.trimstart: 1.0.8
      typed-array-buffer: 1.0.3
      typed-array-byte-length: 1.0.3
      typed-array-byte-offset: 1.0.4
      typed-array-length: 1.0.7
      unbox-primitive: 1.1.0
      which-typed-array: 1.1.18

  es-define-property@1.0.1: {}

  es-errors@1.3.0: {}

  es-iterator-helpers@1.2.1:
    dependencies:
      call-bind: 1.0.8
      call-bound: 1.0.3
      define-properties: 1.2.1
      es-abstract: 1.23.8
      es-errors: 1.3.0
      es-set-tostringtag: 2.0.3
      function-bind: 1.1.2
      get-intrinsic: 1.2.6
      globalthis: 1.0.4
      gopd: 1.2.0
      has-property-descriptors: 1.0.2
      has-proto: 1.2.0
      has-symbols: 1.1.0
      internal-slot: 1.1.0
      iterator.prototype: 1.1.4
      safe-array-concat: 1.1.3

  es-module-lexer@1.6.0: {}

  es-object-atoms@1.0.0:
    dependencies:
      es-errors: 1.3.0

  es-set-tostringtag@2.0.3:
    dependencies:
      get-intrinsic: 1.2.6
      has-tostringtag: 1.0.2
      hasown: 2.0.2

  es-shim-unscopables@1.0.2:
    dependencies:
      hasown: 2.0.2

  es-to-primitive@1.3.0:
    dependencies:
      is-callable: 1.2.7
      is-date-object: 1.1.0
      is-symbol: 1.1.1

  escalade@3.2.0: {}

  escape-string-regexp@4.0.0: {}

  eslint-config-next@14.2.11(eslint@8.57.1)(typescript@5.7.2):
    dependencies:
      '@next/eslint-plugin-next': 14.2.11
      '@rushstack/eslint-patch': 1.10.4
      '@typescript-eslint/eslint-plugin': 7.2.0(@typescript-eslint/parser@7.2.0(eslint@8.57.1)(typescript@5.7.2))(eslint@8.57.1)(typescript@5.7.2)
      '@typescript-eslint/parser': 7.2.0(eslint@8.57.1)(typescript@5.7.2)
      eslint: 8.57.1
      eslint-import-resolver-node: 0.3.9
      eslint-import-resolver-typescript: 3.7.0(eslint-plugin-import@2.31.0)(eslint@8.57.1)
      eslint-plugin-import: 2.31.0(@typescript-eslint/parser@7.2.0(eslint@8.57.1)(typescript@5.7.2))(eslint-import-resolver-typescript@3.7.0)(eslint@8.57.1)
      eslint-plugin-jsx-a11y: 6.10.2(eslint@8.57.1)
      eslint-plugin-react: 7.37.3(eslint@8.57.1)
      eslint-plugin-react-hooks: 5.0.0-canary-7118f5dd7-20230705(eslint@8.57.1)
    optionalDependencies:
      typescript: 5.7.2
    transitivePeerDependencies:
      - eslint-import-resolver-webpack
      - eslint-plugin-import-x
      - supports-color

  eslint-import-resolver-node@0.3.9:
    dependencies:
      debug: 3.2.7
      is-core-module: 2.16.1
      resolve: 1.22.10
    transitivePeerDependencies:
      - supports-color

  eslint-import-resolver-typescript@3.7.0(eslint-plugin-import@2.31.0)(eslint@8.57.1):
    dependencies:
      '@nolyfill/is-core-module': 1.0.39
      debug: 4.4.0
      enhanced-resolve: 5.18.0
      eslint: 8.57.1
      fast-glob: 3.3.2
      get-tsconfig: 4.8.1
      is-bun-module: 1.3.0
      is-glob: 4.0.3
      stable-hash: 0.0.4
    optionalDependencies:
      eslint-plugin-import: 2.31.0(@typescript-eslint/parser@7.2.0(eslint@8.57.1)(typescript@5.7.2))(eslint-import-resolver-typescript@3.7.0)(eslint@8.57.1)
    transitivePeerDependencies:
      - supports-color

  eslint-module-utils@2.12.0(@typescript-eslint/parser@7.2.0(eslint@8.57.1)(typescript@5.7.2))(eslint-import-resolver-node@0.3.9)(eslint-import-resolver-typescript@3.7.0)(eslint@8.57.1):
    dependencies:
      debug: 3.2.7
    optionalDependencies:
      '@typescript-eslint/parser': 7.2.0(eslint@8.57.1)(typescript@5.7.2)
      eslint: 8.57.1
      eslint-import-resolver-node: 0.3.9
      eslint-import-resolver-typescript: 3.7.0(eslint-plugin-import@2.31.0)(eslint@8.57.1)
    transitivePeerDependencies:
      - supports-color

  eslint-plugin-import@2.31.0(@typescript-eslint/parser@7.2.0(eslint@8.57.1)(typescript@5.7.2))(eslint-import-resolver-typescript@3.7.0)(eslint@8.57.1):
    dependencies:
      '@rtsao/scc': 1.1.0
      array-includes: 3.1.8
      array.prototype.findlastindex: 1.2.5
      array.prototype.flat: 1.3.3
      array.prototype.flatmap: 1.3.3
      debug: 3.2.7
      doctrine: 2.1.0
      eslint: 8.57.1
      eslint-import-resolver-node: 0.3.9
      eslint-module-utils: 2.12.0(@typescript-eslint/parser@7.2.0(eslint@8.57.1)(typescript@5.7.2))(eslint-import-resolver-node@0.3.9)(eslint-import-resolver-typescript@3.7.0)(eslint@8.57.1)
      hasown: 2.0.2
      is-core-module: 2.16.1
      is-glob: 4.0.3
      minimatch: 3.1.2
      object.fromentries: 2.0.8
      object.groupby: 1.0.3
      object.values: 1.2.1
      semver: 6.3.1
      string.prototype.trimend: 1.0.9
      tsconfig-paths: 3.15.0
    optionalDependencies:
      '@typescript-eslint/parser': 7.2.0(eslint@8.57.1)(typescript@5.7.2)
    transitivePeerDependencies:
      - eslint-import-resolver-typescript
      - eslint-import-resolver-webpack
      - supports-color

  eslint-plugin-jsx-a11y@6.10.2(eslint@8.57.1):
    dependencies:
      aria-query: 5.3.2
      array-includes: 3.1.8
      array.prototype.flatmap: 1.3.3
      ast-types-flow: 0.0.8
      axe-core: 4.10.2
      axobject-query: 4.1.0
      damerau-levenshtein: 1.0.8
      emoji-regex: 9.2.2
      eslint: 8.57.1
      hasown: 2.0.2
      jsx-ast-utils: 3.3.5
      language-tags: 1.0.9
      minimatch: 3.1.2
      object.fromentries: 2.0.8
      safe-regex-test: 1.1.0
      string.prototype.includes: 2.0.1

  eslint-plugin-react-hooks@5.0.0-canary-7118f5dd7-20230705(eslint@8.57.1):
    dependencies:
      eslint: 8.57.1

  eslint-plugin-react@7.37.3(eslint@8.57.1):
    dependencies:
      array-includes: 3.1.8
      array.prototype.findlast: 1.2.5
      array.prototype.flatmap: 1.3.3
      array.prototype.tosorted: 1.1.4
      doctrine: 2.1.0
      es-iterator-helpers: 1.2.1
      eslint: 8.57.1
      estraverse: 5.3.0
      hasown: 2.0.2
      jsx-ast-utils: 3.3.5
      minimatch: 3.1.2
      object.entries: 1.1.8
      object.fromentries: 2.0.8
      object.values: 1.2.1
      prop-types: 15.8.1
      resolve: 2.0.0-next.5
      semver: 6.3.1
      string.prototype.matchall: 4.0.12
      string.prototype.repeat: 1.0.0

  eslint-scope@5.1.1:
    dependencies:
      esrecurse: 4.3.0
      estraverse: 4.3.0

  eslint-scope@7.2.2:
    dependencies:
      esrecurse: 4.3.0
      estraverse: 5.3.0

  eslint-visitor-keys@3.4.3: {}

  eslint@8.57.1:
    dependencies:
      '@eslint-community/eslint-utils': 4.4.1(eslint@8.57.1)
      '@eslint-community/regexpp': 4.12.1
      '@eslint/eslintrc': 2.1.4
      '@eslint/js': 8.57.1
      '@humanwhocodes/config-array': 0.13.0
      '@humanwhocodes/module-importer': 1.0.1
      '@nodelib/fs.walk': 1.2.8
      '@ungap/structured-clone': 1.2.1
      ajv: 6.12.6
      chalk: 4.1.2
      cross-spawn: 7.0.6
      debug: 4.4.0
      doctrine: 3.0.0
      escape-string-regexp: 4.0.0
      eslint-scope: 7.2.2
      eslint-visitor-keys: 3.4.3
      espree: 9.6.1
      esquery: 1.6.0
      esutils: 2.0.3
      fast-deep-equal: 3.1.3
      file-entry-cache: 6.0.1
      find-up: 5.0.0
      glob-parent: 6.0.2
      globals: 13.24.0
      graphemer: 1.4.0
      ignore: 5.3.2
      imurmurhash: 0.1.4
      is-glob: 4.0.3
      is-path-inside: 3.0.3
      js-yaml: 4.1.0
      json-stable-stringify-without-jsonify: 1.0.1
      levn: 0.4.1
      lodash.merge: 4.6.2
      minimatch: 3.1.2
      natural-compare: 1.4.0
      optionator: 0.9.4
      strip-ansi: 6.0.1
      text-table: 0.2.0
    transitivePeerDependencies:
      - supports-color

  espree@9.6.1:
    dependencies:
      acorn: 8.14.0
      acorn-jsx: 5.3.2(acorn@8.14.0)
      eslint-visitor-keys: 3.4.3

  esquery@1.6.0:
    dependencies:
      estraverse: 5.3.0

  esrecurse@4.3.0:
    dependencies:
      estraverse: 5.3.0

  estraverse@4.3.0: {}

  estraverse@5.3.0: {}

  estree-walker@1.0.1: {}

  esutils@2.0.3: {}

  events@3.3.0: {}

  execa@7.2.0:
    dependencies:
      cross-spawn: 7.0.6
      get-stream: 6.0.1
      human-signals: 4.3.1
      is-stream: 3.0.0
      merge-stream: 2.0.0
      npm-run-path: 5.3.0
      onetime: 6.0.0
      signal-exit: 3.0.7
      strip-final-newline: 3.0.0

  exif-parser@0.1.12: {}

  fast-average-color@9.4.0: {}

  fast-deep-equal@3.1.3: {}

  fast-glob@3.3.2:
    dependencies:
      '@nodelib/fs.stat': 2.0.5
      '@nodelib/fs.walk': 1.2.8
      glob-parent: 5.1.2
      merge2: 1.4.1
      micromatch: 4.0.8

  fast-json-stable-stringify@2.1.0: {}

  fast-levenshtein@2.0.6: {}

  fast-uri@3.0.3: {}

  fastq@1.18.0:
    dependencies:
      reusify: 1.0.4

  fetch-blob@3.2.0:
    dependencies:
      node-domexception: 1.0.0
      web-streams-polyfill: 3.3.3

  file-entry-cache@6.0.1:
    dependencies:
      flat-cache: 3.2.0

  file-saver@2.0.5: {}

  file-type@16.5.4:
    dependencies:
      readable-web-to-node-stream: 3.0.2
      strtok3: 6.3.0
      token-types: 4.2.1

  file-uri-to-path@1.0.0:
    optional: true

  filelist@1.0.4:
    dependencies:
      minimatch: 5.1.6

  fill-range@7.1.1:
    dependencies:
      to-regex-range: 5.0.1

  find-cache-dir@3.3.2:
    dependencies:
      commondir: 1.0.1
      make-dir: 3.1.0
      pkg-dir: 4.2.0

  find-up@4.1.0:
    dependencies:
      locate-path: 5.0.0
      path-exists: 4.0.0

  find-up@5.0.0:
    dependencies:
      locate-path: 6.0.0
      path-exists: 4.0.0

  flat-cache@3.2.0:
    dependencies:
      flatted: 3.3.2
      keyv: 4.5.4
      rimraf: 3.0.2

  flatted@3.3.2: {}

  follow-redirects@1.15.9: {}

  for-each@0.3.3:
    dependencies:
      is-callable: 1.2.7

  foreground-child@3.3.0:
    dependencies:
      cross-spawn: 7.0.6
      signal-exit: 4.1.0

  form-data@4.0.1:
    dependencies:
      asynckit: 0.4.0
      combined-stream: 1.0.8
      mime-types: 2.1.35

  formdata-polyfill@4.0.10:
    dependencies:
      fetch-blob: 3.2.0

  framer-motion@11.15.0(react-dom@18.3.1(react@18.3.1))(react@18.3.1):
    dependencies:
      motion-dom: 11.14.3
      motion-utils: 11.14.3
      tslib: 2.8.1
    optionalDependencies:
      react: 18.3.1
      react-dom: 18.3.1(react@18.3.1)

  fs-extra@11.2.0:
    dependencies:
      graceful-fs: 4.2.11
      jsonfile: 6.1.0
      universalify: 2.0.1

  fs-extra@9.1.0:
    dependencies:
      at-least-node: 1.0.0
      graceful-fs: 4.2.11
      jsonfile: 6.1.0
      universalify: 2.0.1

  fs.realpath@1.0.0: {}

  fsevents@2.3.3:
    optional: true

  function-bind@1.1.2: {}

  function.prototype.name@1.1.8:
    dependencies:
      call-bind: 1.0.8
      call-bound: 1.0.3
      define-properties: 1.2.1
      functions-have-names: 1.2.3
      hasown: 2.0.2
      is-callable: 1.2.7

  functions-have-names@1.2.3: {}

  gensync@1.0.0-beta.2: {}

  get-intrinsic@1.2.6:
    dependencies:
      call-bind-apply-helpers: 1.0.1
      dunder-proto: 1.0.1
      es-define-property: 1.0.1
      es-errors: 1.3.0
      es-object-atoms: 1.0.0
      function-bind: 1.1.2
      gopd: 1.2.0
      has-symbols: 1.1.0
      hasown: 2.0.2
      math-intrinsics: 1.1.0

  get-nonce@1.0.1: {}

  get-own-enumerable-property-symbols@3.0.2: {}

  get-stream@6.0.1: {}

  get-symbol-description@1.1.0:
    dependencies:
      call-bound: 1.0.3
      es-errors: 1.3.0
      get-intrinsic: 1.2.6

  get-tsconfig@4.8.1:
    dependencies:
      resolve-pkg-maps: 1.0.0

  gifwrap@0.9.4:
    dependencies:
      image-q: 4.0.0
      omggif: 1.0.10

  glob-parent@5.1.2:
    dependencies:
      is-glob: 4.0.3

  glob-parent@6.0.2:
    dependencies:
      is-glob: 4.0.3

  glob-to-regexp@0.4.1: {}

  glob@10.3.10:
    dependencies:
      foreground-child: 3.3.0
      jackspeak: 2.3.6
      minimatch: 9.0.5
      minipass: 7.1.2
      path-scurry: 1.11.1

  glob@10.4.5:
    dependencies:
      foreground-child: 3.3.0
      jackspeak: 3.4.3
      minimatch: 9.0.5
      minipass: 7.1.2
      package-json-from-dist: 1.0.1
      path-scurry: 1.11.1

  glob@7.2.3:
    dependencies:
      fs.realpath: 1.0.0
      inflight: 1.0.6
      inherits: 2.0.4
      minimatch: 3.1.2
      once: 1.4.0
      path-is-absolute: 1.0.1

  global@4.4.0:
    dependencies:
      min-document: 2.19.0
      process: 0.11.10

  globals@11.12.0: {}

  globals@13.24.0:
    dependencies:
      type-fest: 0.20.2

  globalthis@1.0.4:
    dependencies:
      define-properties: 1.2.1
      gopd: 1.2.0

  globby@11.1.0:
    dependencies:
      array-union: 2.1.0
      dir-glob: 3.0.1
      fast-glob: 3.3.2
      ignore: 5.3.2
      merge2: 1.4.1
      slash: 3.0.0

  globby@6.1.0:
    dependencies:
      array-union: 1.0.2
      glob: 7.2.3
      object-assign: 4.1.1
      pify: 2.3.0
      pinkie-promise: 2.0.1

  gopd@1.2.0: {}

  graceful-fs@4.2.11: {}

  graphemer@1.4.0: {}

  gzip-size@6.0.0:
    dependencies:
      duplexer: 0.1.2

  has-bigints@1.1.0: {}

  has-flag@4.0.0: {}

  has-property-descriptors@1.0.2:
    dependencies:
      es-define-property: 1.0.1

  has-proto@1.2.0:
    dependencies:
      dunder-proto: 1.0.1

  has-symbols@1.1.0: {}

  has-tostringtag@1.0.2:
    dependencies:
      has-symbols: 1.1.0

  hasown@2.0.2:
    dependencies:
      function-bind: 1.1.2

  hoist-non-react-statics@3.3.2:
    dependencies:
      react-is: 16.13.1

  html-escaper@2.0.2: {}

  human-signals@4.3.1: {}

  hyphenate-style-name@1.1.0: {}

  idb@7.1.1: {}

  idb@8.0.1: {}

  ieee754@1.2.1: {}

  ignore@5.3.2: {}

  image-q@4.0.0:
    dependencies:
      '@types/node': 16.9.1

  import-fresh@3.3.0:
    dependencies:
      parent-module: 1.0.1
      resolve-from: 4.0.0

  imurmurhash@0.1.4: {}

  inflight@1.0.6:
    dependencies:
      once: 1.4.0
      wrappy: 1.0.2

  inherits@2.0.3: {}

  inherits@2.0.4: {}

  internal-slot@1.1.0:
    dependencies:
      es-errors: 1.3.0
      hasown: 2.0.2
      side-channel: 1.1.0

  is-array-buffer@3.0.5:
    dependencies:
      call-bind: 1.0.8
      call-bound: 1.0.3
      get-intrinsic: 1.2.6

  is-async-function@2.0.0:
    dependencies:
      has-tostringtag: 1.0.2

  is-bigint@1.1.0:
    dependencies:
      has-bigints: 1.1.0

  is-binary-path@2.1.0:
    dependencies:
      binary-extensions: 2.3.0

  is-boolean-object@1.2.1:
    dependencies:
      call-bound: 1.0.3
      has-tostringtag: 1.0.2

  is-bun-module@1.3.0:
    dependencies:
      semver: 7.6.3

  is-callable@1.2.7: {}

  is-core-module@2.16.1:
    dependencies:
      hasown: 2.0.2

  is-data-view@1.0.2:
    dependencies:
      call-bound: 1.0.3
      get-intrinsic: 1.2.6
      is-typed-array: 1.1.15

  is-date-object@1.1.0:
    dependencies:
      call-bound: 1.0.3
      has-tostringtag: 1.0.2

  is-extglob@2.1.1: {}

  is-finalizationregistry@1.1.1:
    dependencies:
      call-bound: 1.0.3

  is-fullwidth-code-point@3.0.0: {}

  is-function@1.0.2: {}

  is-generator-function@1.0.10:
    dependencies:
      has-tostringtag: 1.0.2

  is-glob@4.0.3:
    dependencies:
      is-extglob: 2.1.1

  is-interactive@2.0.0: {}

  is-map@2.0.3: {}

  is-module@1.0.0: {}

  is-number-object@1.1.1:
    dependencies:
      call-bound: 1.0.3
      has-tostringtag: 1.0.2

  is-number@7.0.0: {}

  is-obj@1.0.1: {}

  is-path-cwd@2.2.0: {}

  is-path-in-cwd@2.1.0:
    dependencies:
      is-path-inside: 2.1.0

  is-path-inside@2.1.0:
    dependencies:
      path-is-inside: 1.0.2

  is-path-inside@3.0.3: {}

  is-plain-object@5.0.0: {}

  is-regex@1.2.1:
    dependencies:
      call-bound: 1.0.3
      gopd: 1.2.0
      has-tostringtag: 1.0.2
      hasown: 2.0.2

  is-regexp@1.0.0: {}

  is-set@2.0.3: {}

  is-shared-array-buffer@1.0.4:
    dependencies:
      call-bound: 1.0.3

  is-stream@2.0.1: {}

  is-stream@3.0.0: {}

  is-string@1.1.1:
    dependencies:
      call-bound: 1.0.3
      has-tostringtag: 1.0.2

  is-symbol@1.1.1:
    dependencies:
      call-bound: 1.0.3
      has-symbols: 1.1.0
      safe-regex-test: 1.1.0

  is-typed-array@1.1.15:
    dependencies:
      which-typed-array: 1.1.18

  is-unicode-supported@1.3.0: {}

  is-weakmap@2.0.2: {}

  is-weakref@1.1.0:
    dependencies:
      call-bound: 1.0.3

  is-weakset@2.0.4:
    dependencies:
      call-bound: 1.0.3
      get-intrinsic: 1.2.6

  isarray@2.0.5: {}

  isexe@2.0.0: {}

  iterator.prototype@1.1.4:
    dependencies:
      define-data-property: 1.1.4
      es-object-atoms: 1.0.0
      get-intrinsic: 1.2.6
      has-symbols: 1.1.0
      reflect.getprototypeof: 1.0.9
      set-function-name: 2.0.2

  jackspeak@2.3.6:
    dependencies:
      '@isaacs/cliui': 8.0.2
    optionalDependencies:
      '@pkgjs/parseargs': 0.11.0

  jackspeak@3.4.3:
    dependencies:
      '@isaacs/cliui': 8.0.2
    optionalDependencies:
      '@pkgjs/parseargs': 0.11.0

  jake@10.9.2:
    dependencies:
      async: 3.2.6
      chalk: 4.1.2
      filelist: 1.0.4
      minimatch: 3.1.2

  jest-worker@26.6.2:
    dependencies:
      '@types/node': 20.17.11
      merge-stream: 2.0.0
      supports-color: 7.2.0

  jest-worker@27.5.1:
    dependencies:
      '@types/node': 20.17.11
      merge-stream: 2.0.0
      supports-color: 8.1.1

  jiti@1.21.7: {}

  jpeg-js@0.4.4: {}

  js-tokens@4.0.0: {}

  js-yaml@4.1.0:
    dependencies:
      argparse: 2.0.1

  jsesc@3.0.2: {}

  jsesc@3.1.0: {}

  json-buffer@3.0.1: {}

  json-parse-even-better-errors@2.3.1: {}

  json-schema-traverse@0.4.1: {}

  json-schema-traverse@1.0.0: {}

  json-schema@0.4.0: {}

  json-stable-stringify-without-jsonify@1.0.1: {}

  json5@1.0.2:
    dependencies:
      minimist: 1.2.8

  json5@2.2.3: {}

  jsonfile@6.1.0:
    dependencies:
      universalify: 2.0.1
    optionalDependencies:
      graceful-fs: 4.2.11

  jsonpointer@5.0.1: {}

  jsx-ast-utils@3.3.5:
    dependencies:
      array-includes: 3.1.8
      array.prototype.flat: 1.3.3
      object.assign: 4.1.7
      object.values: 1.2.1

  keyv@4.5.4:
    dependencies:
      json-buffer: 3.0.1

  kleur@3.0.3: {}

  language-subtag-registry@0.3.23: {}

  language-tags@1.0.9:
    dependencies:
      language-subtag-registry: 0.3.23

  leven@3.1.0: {}

  levn@0.4.1:
    dependencies:
      prelude-ls: 1.2.1
      type-check: 0.4.0

  lilconfig@3.1.3: {}

  lines-and-columns@1.2.4: {}

  load-bmfont@1.4.2:
    dependencies:
      buffer-equal: 0.0.1
      mime: 1.6.0
      parse-bmfont-ascii: 1.0.6
      parse-bmfont-binary: 1.0.6
      parse-bmfont-xml: 1.1.6
      phin: 3.7.1
      xhr: 2.6.0
      xtend: 4.0.2
    transitivePeerDependencies:
      - debug

  loader-runner@4.3.0: {}

  loader-utils@2.0.4:
    dependencies:
      big.js: 5.2.2
      emojis-list: 3.0.0
      json5: 2.2.3

  locate-path@5.0.0:
    dependencies:
      p-locate: 4.1.0

  locate-path@6.0.0:
    dependencies:
      p-locate: 5.0.0

  lodash.camelcase@4.3.0: {}

  lodash.debounce@4.0.8: {}

  lodash.invoke@4.5.2: {}

  lodash.merge@4.6.2: {}

  lodash.sortby@4.7.0: {}

  lodash@4.17.21: {}

  log-symbols@5.1.0:
    dependencies:
      chalk: 5.2.0
      is-unicode-supported: 1.3.0

  loose-envify@1.4.0:
    dependencies:
      js-tokens: 4.0.0

  lru-cache@10.4.3: {}

  lru-cache@5.1.1:
    dependencies:
      yallist: 3.1.1

  lucide-react@0.441.0(react@18.3.1):
    dependencies:
      react: 18.3.1

  magic-string@0.25.9:
    dependencies:
      sourcemap-codec: 1.4.8

  make-dir@3.1.0:
    dependencies:
      semver: 6.3.1

  matchmediaquery@0.4.2:
    dependencies:
      css-mediaquery: 0.1.2

  math-intrinsics@1.1.0: {}

  memoize-one@5.2.1: {}

  merge-stream@2.0.0: {}

  merge2@1.4.1: {}

  micromatch@4.0.8:
    dependencies:
      braces: 3.0.3
      picomatch: 2.3.1

  mime-db@1.52.0: {}

  mime-types@2.1.35:
    dependencies:
      mime-db: 1.52.0

  mime@1.6.0: {}

  mimic-fn@2.1.0: {}

  mimic-fn@4.0.0: {}

  min-document@2.19.0:
    dependencies:
      dom-walk: 0.1.2

  minimatch@3.1.2:
    dependencies:
      brace-expansion: 1.1.11

  minimatch@5.1.6:
    dependencies:
      brace-expansion: 2.0.1

  minimatch@9.0.3:
    dependencies:
      brace-expansion: 2.0.1

  minimatch@9.0.5:
    dependencies:
      brace-expansion: 2.0.1

  minimist@1.2.8: {}

  minipass@7.1.2: {}

  mkdirp@0.5.6:
    dependencies:
      minimist: 1.2.8

  motion-dom@11.14.3: {}

  motion-utils@11.14.3: {}

  mrmime@2.0.0: {}

  ms@2.1.3: {}

  music-app@file:(@babel/core@7.26.0)(@types/react-dom@18.3.5(@types/react@18.3.18))(@types/react@18.3.18)(tailwindcss@3.4.17)(webpack@5.97.1):
    dependencies:
      '@heroicons/react': 2.2.0(react@18.3.1)
      '@next/bundle-analyzer': 15.1.3
      '@radix-ui/react-avatar': 1.1.2(@types/react-dom@18.3.5(@types/react@18.3.18))(@types/react@18.3.18)(react-dom@18.3.1(react@18.3.1))(react@18.3.1)
      '@radix-ui/react-dialog': 1.1.4(@types/react-dom@18.3.5(@types/react@18.3.18))(@types/react@18.3.18)(react-dom@18.3.1(react@18.3.1))(react@18.3.1)
      '@radix-ui/react-dropdown-menu': 2.1.4(@types/react-dom@18.3.5(@types/react@18.3.18))(@types/react@18.3.18)(react-dom@18.3.1(react@18.3.1))(react@18.3.1)
      '@radix-ui/react-icons': 1.3.2(react@18.3.1)
      '@radix-ui/react-portal': 1.1.3(@types/react-dom@18.3.5(@types/react@18.3.18))(@types/react@18.3.18)(react-dom@18.3.1(react@18.3.1))(react@18.3.1)
      '@radix-ui/react-slot': 1.1.1(@types/react@18.3.18)(react@18.3.1)
      '@radix-ui/react-toast': 1.2.4(@types/react-dom@18.3.5(@types/react@18.3.18))(@types/react@18.3.18)(react-dom@18.3.1(react@18.3.1))(react@18.3.1)
      '@types/web-bluetooth': 0.0.20
      axios: 1.7.9
      class-variance-authority: 0.7.1
      clsx: 2.1.1
      discord-rich-presence: 0.0.8
      discord-rpc: 4.0.1
      fast-average-color: 9.4.0
      file-saver: 2.0.5
      framer-motion: 11.15.0(react-dom@18.3.1(react@18.3.1))(react@18.3.1)
      idb: 8.0.1
      lodash: 4.17.21
      lucide-react: 0.441.0(react@18.3.1)
      next: 14.2.21(@babel/core@7.26.0)(react-dom@18.3.1(react@18.3.1))(react@18.3.1)
      next-pwa: 5.6.0(@babel/core@7.26.0)(next@14.2.21(@babel/core@7.26.0)(react-dom@18.3.1(react@18.3.1))(react@18.3.1))(webpack@5.97.1)
      node-vibrant: 3.2.1-alpha.1
      pako: 2.1.0
      path: 0.12.7
      react: 18.3.1
      react-beautiful-dnd: 13.1.1(react-dom@18.3.1(react@18.3.1))(react@18.3.1)
      react-dom: 18.3.1(react@18.3.1)
      react-resizable: 3.0.5(react-dom@18.3.1(react@18.3.1))(react@18.3.1)
      react-responsive: 10.0.0(react@18.3.1)
      react-toastify: 11.0.2(react-dom@18.3.1(react@18.3.1))(react@18.3.1)
      simplebar: 6.3.0
      simplebar-core: 1.3.0
      simplebar-react: 3.3.0(react@18.3.1)
      tailwind-merge: 2.6.0
      tailwindcss-animate: 1.0.7(tailwindcss@3.4.17)
      uuid: 11.0.3
      web-bluetooth-utils: 1.1.1
    transitivePeerDependencies:
      - '@babel/core'
      - '@emotion/is-prop-valid'
      - '@opentelemetry/api'
      - '@playwright/test'
      - '@swc/core'
      - '@types/babel__core'
      - '@types/react'
      - '@types/react-dom'
      - babel-plugin-macros
      - bufferutil
      - debug
      - encoding
      - esbuild
      - react-native
      - sass
      - supports-color
      - tailwindcss
      - uglify-js
      - utf-8-validate
      - webpack

  mz@2.7.0:
    dependencies:
      any-promise: 1.3.0
      object-assign: 4.1.1
      thenify-all: 1.6.0

  nanoid@3.3.8: {}

  natural-compare@1.4.0: {}

  neo-async@2.6.2: {}

  next-pwa@5.6.0(@babel/core@7.26.0)(next@14.2.21(@babel/core@7.26.0)(react-dom@18.3.1(react@18.3.1))(react@18.3.1))(webpack@5.97.1):
    dependencies:
      babel-loader: 8.4.1(@babel/core@7.26.0)(webpack@5.97.1)
      clean-webpack-plugin: 4.0.0(webpack@5.97.1)
      globby: 11.1.0
      next: 14.2.21(@babel/core@7.26.0)(react-dom@18.3.1(react@18.3.1))(react@18.3.1)
      terser-webpack-plugin: 5.3.11(webpack@5.97.1)
      workbox-webpack-plugin: 6.6.0(webpack@5.97.1)
      workbox-window: 6.6.0
    transitivePeerDependencies:
      - '@babel/core'
      - '@swc/core'
      - '@types/babel__core'
      - esbuild
      - supports-color
      - uglify-js
      - webpack

  next@14.2.21(@babel/core@7.26.0)(react-dom@18.3.1(react@18.3.1))(react@18.3.1):
    dependencies:
      '@next/env': 14.2.21
      '@swc/helpers': 0.5.5
      busboy: 1.6.0
      caniuse-lite: 1.0.30001690
      graceful-fs: 4.2.11
      postcss: 8.4.31
      react: 18.3.1
      react-dom: 18.3.1(react@18.3.1)
      styled-jsx: 5.1.1(@babel/core@7.26.0)(react@18.3.1)
    optionalDependencies:
      '@next/swc-darwin-arm64': 14.2.21
      '@next/swc-darwin-x64': 14.2.21
      '@next/swc-linux-arm64-gnu': 14.2.21
      '@next/swc-linux-arm64-musl': 14.2.21
      '@next/swc-linux-x64-gnu': 14.2.21
      '@next/swc-linux-x64-musl': 14.2.21
      '@next/swc-win32-arm64-msvc': 14.2.21
      '@next/swc-win32-ia32-msvc': 14.2.21
      '@next/swc-win32-x64-msvc': 14.2.21
    transitivePeerDependencies:
      - '@babel/core'
      - babel-plugin-macros

  node-addon-api@1.7.2:
    optional: true

  node-domexception@1.0.0: {}

  node-fetch@2.7.0:
    dependencies:
      whatwg-url: 5.0.0

  node-fetch@3.3.2:
    dependencies:
      data-uri-to-buffer: 4.0.1
      fetch-blob: 3.2.0
      formdata-polyfill: 4.0.10

  node-releases@2.0.19: {}

  node-vibrant@3.1.6:
    dependencies:
      '@jimp/custom': 0.16.13
      '@jimp/plugin-resize': 0.16.13(@jimp/custom@0.16.13)
      '@jimp/types': 0.16.13(@jimp/custom@0.16.13)
      '@types/lodash': 4.17.13
      '@types/node': 10.17.60
      lodash: 4.17.21
      url: 0.11.4
    transitivePeerDependencies:
      - debug

  node-vibrant@3.2.1-alpha.1:
    dependencies:
      '@types/node': 10.17.60
      '@vibrant/core': 3.2.1-alpha.1
      '@vibrant/generator-default': 3.2.1-alpha.1
      '@vibrant/image-browser': 3.2.1-alpha.1
      '@vibrant/image-node': 3.2.1-alpha.1
      '@vibrant/quantizer-mmcq': 3.2.1-alpha.1
      url: 0.11.4
    transitivePeerDependencies:
      - debug

  normalize-path@3.0.0: {}

  npm-run-path@5.3.0:
    dependencies:
      path-key: 4.0.0

  object-assign@4.1.1: {}

  object-hash@3.0.0: {}

  object-inspect@1.13.3: {}

  object-keys@1.1.1: {}

  object.assign@4.1.7:
    dependencies:
      call-bind: 1.0.8
      call-bound: 1.0.3
      define-properties: 1.2.1
      es-object-atoms: 1.0.0
      has-symbols: 1.1.0
      object-keys: 1.1.1

  object.entries@1.1.8:
    dependencies:
      call-bind: 1.0.8
      define-properties: 1.2.1
      es-object-atoms: 1.0.0

  object.fromentries@2.0.8:
    dependencies:
      call-bind: 1.0.8
      define-properties: 1.2.1
      es-abstract: 1.23.8
      es-object-atoms: 1.0.0

  object.groupby@1.0.3:
    dependencies:
      call-bind: 1.0.8
      define-properties: 1.2.1
      es-abstract: 1.23.8

  object.values@1.2.1:
    dependencies:
      call-bind: 1.0.8
      call-bound: 1.0.3
      define-properties: 1.2.1
      es-object-atoms: 1.0.0

  omggif@1.0.10: {}

  once@1.4.0:
    dependencies:
      wrappy: 1.0.2

  onetime@5.1.2:
    dependencies:
      mimic-fn: 2.1.0

  onetime@6.0.0:
    dependencies:
      mimic-fn: 4.0.0

  opener@1.5.2: {}

  optionator@0.9.4:
    dependencies:
      deep-is: 0.1.4
      fast-levenshtein: 2.0.6
      levn: 0.4.1
      prelude-ls: 1.2.1
      type-check: 0.4.0
      word-wrap: 1.2.5

  ora@6.3.1:
    dependencies:
      chalk: 5.2.0
      cli-cursor: 4.0.0
      cli-spinners: 2.9.2
      is-interactive: 2.0.0
      is-unicode-supported: 1.3.0
      log-symbols: 5.1.0
      stdin-discarder: 0.1.0
      strip-ansi: 7.1.0
      wcwidth: 1.0.1

  own-keys@1.0.1:
    dependencies:
      get-intrinsic: 1.2.6
      object-keys: 1.1.1
      safe-push-apply: 1.0.0

  p-limit@2.3.0:
    dependencies:
      p-try: 2.2.0

  p-limit@3.1.0:
    dependencies:
      yocto-queue: 0.1.0

  p-locate@4.1.0:
    dependencies:
      p-limit: 2.3.0

  p-locate@5.0.0:
    dependencies:
      p-limit: 3.1.0

  p-map@2.1.0: {}

  p-try@2.2.0: {}

  package-json-from-dist@1.0.1: {}

  pako@1.0.11: {}

  pako@2.1.0: {}

  parent-module@1.0.1:
    dependencies:
      callsites: 3.1.0

  parse-bmfont-ascii@1.0.6: {}

  parse-bmfont-binary@1.0.6: {}

  parse-bmfont-xml@1.1.6:
    dependencies:
      xml-parse-from-string: 1.0.1
      xml2js: 0.5.0

  parse-headers@2.0.5: {}

  path-exists@4.0.0: {}

  path-is-absolute@1.0.1: {}

  path-is-inside@1.0.2: {}

  path-key@3.1.1: {}

  path-key@4.0.0: {}

  path-parse@1.0.7: {}

  path-scurry@1.11.1:
    dependencies:
      lru-cache: 10.4.3
      minipass: 7.1.2

  path-type@4.0.0: {}

  path@0.12.7:
    dependencies:
      process: 0.11.10
      util: 0.10.4

  peek-readable@4.1.0: {}

  phin@2.9.3: {}

  phin@3.7.1:
    dependencies:
      centra: 2.7.0
    transitivePeerDependencies:
      - debug

  picocolors@1.1.1: {}

  picomatch@2.3.1: {}

  pify@2.3.0: {}

  pify@4.0.1: {}

  pinkie-promise@2.0.1:
    dependencies:
      pinkie: 2.0.4

  pinkie@2.0.4: {}

  pirates@4.0.6: {}

  pixelmatch@4.0.2:
    dependencies:
      pngjs: 3.4.0

  pkg-dir@4.2.0:
    dependencies:
      find-up: 4.1.0

  pngjs@3.4.0: {}

  possible-typed-array-names@1.0.0: {}

  postcss-import@15.1.0(postcss@8.4.49):
    dependencies:
      postcss: 8.4.49
      postcss-value-parser: 4.2.0
      read-cache: 1.0.0
      resolve: 1.22.10

  postcss-js@4.0.1(postcss@8.4.49):
    dependencies:
      camelcase-css: 2.0.1
      postcss: 8.4.49

  postcss-load-config@4.0.2(postcss@8.4.49):
    dependencies:
      lilconfig: 3.1.3
      yaml: 2.7.0
    optionalDependencies:
      postcss: 8.4.49

  postcss-nested@6.2.0(postcss@8.4.49):
    dependencies:
      postcss: 8.4.49
      postcss-selector-parser: 6.1.2

  postcss-selector-parser@6.1.2:
    dependencies:
      cssesc: 3.0.0
      util-deprecate: 1.0.2

  postcss-value-parser@4.2.0: {}

  postcss@8.4.31:
    dependencies:
      nanoid: 3.3.8
      picocolors: 1.1.1
      source-map-js: 1.2.1

  postcss@8.4.49:
    dependencies:
      nanoid: 3.3.8
      picocolors: 1.1.1
      source-map-js: 1.2.1

  prelude-ls@1.2.1: {}

  pretty-bytes@5.6.0: {}

  process@0.11.10: {}

  prompts@2.4.2:
    dependencies:
      kleur: 3.0.3
      sisteransi: 1.0.5

  prop-types@15.8.1:
    dependencies:
      loose-envify: 1.4.0
      object-assign: 4.1.1
      react-is: 16.13.1

  proxy-from-env@1.1.0: {}

  punycode@1.4.1: {}

  punycode@2.3.1: {}

  qs@6.13.1:
    dependencies:
      side-channel: 1.1.0

  queue-microtask@1.2.3: {}

  raf-schd@4.0.3: {}

  randombytes@2.1.0:
    dependencies:
      safe-buffer: 5.2.1

  react-beautiful-dnd@13.1.1(react-dom@18.3.1(react@18.3.1))(react@18.3.1):
    dependencies:
      '@babel/runtime': 7.26.0
      css-box-model: 1.2.1
      memoize-one: 5.2.1
      raf-schd: 4.0.3
      react: 18.3.1
      react-dom: 18.3.1(react@18.3.1)
      react-redux: 7.2.9(react-dom@18.3.1(react@18.3.1))(react@18.3.1)
      redux: 4.2.1
      use-memo-one: 1.1.3(react@18.3.1)
    transitivePeerDependencies:
      - react-native

  react-dom@18.3.1(react@18.3.1):
    dependencies:
      loose-envify: 1.4.0
      react: 18.3.1
      scheduler: 0.23.2

  react-draggable@4.4.6(react-dom@18.3.1(react@18.3.1))(react@18.3.1):
    dependencies:
      clsx: 1.2.1
      prop-types: 15.8.1
      react: 18.3.1
      react-dom: 18.3.1(react@18.3.1)

  react-is@16.13.1: {}

  react-is@17.0.2: {}

  react-palette@1.0.2(react-dom@18.3.1(react@18.3.1))(react@18.3.1):
    dependencies:
      lodash.camelcase: 4.3.0
      lodash.invoke: 4.5.2
      node-vibrant: 3.1.6
      react: 18.3.1
      react-dom: 18.3.1(react@18.3.1)
    transitivePeerDependencies:
      - debug

  react-redux@7.2.9(react-dom@18.3.1(react@18.3.1))(react@18.3.1):
    dependencies:
      '@babel/runtime': 7.26.0
      '@types/react-redux': 7.1.34
      hoist-non-react-statics: 3.3.2
      loose-envify: 1.4.0
      prop-types: 15.8.1
      react: 18.3.1
      react-is: 17.0.2
    optionalDependencies:
      react-dom: 18.3.1(react@18.3.1)

  react-remove-scroll-bar@2.3.8(@types/react@18.3.18)(react@18.3.1):
    dependencies:
      react: 18.3.1
      react-style-singleton: 2.2.3(@types/react@18.3.18)(react@18.3.1)
      tslib: 2.8.1
    optionalDependencies:
      '@types/react': 18.3.18

  react-remove-scroll@2.6.2(@types/react@18.3.18)(react@18.3.1):
    dependencies:
      react: 18.3.1
      react-remove-scroll-bar: 2.3.8(@types/react@18.3.18)(react@18.3.1)
      react-style-singleton: 2.2.3(@types/react@18.3.18)(react@18.3.1)
      tslib: 2.8.1
      use-callback-ref: 1.3.3(@types/react@18.3.18)(react@18.3.1)
      use-sidecar: 1.1.3(@types/react@18.3.18)(react@18.3.1)
    optionalDependencies:
      '@types/react': 18.3.18

  react-resizable@3.0.5(react-dom@18.3.1(react@18.3.1))(react@18.3.1):
    dependencies:
      prop-types: 15.8.1
      react: 18.3.1
      react-draggable: 4.4.6(react-dom@18.3.1(react@18.3.1))(react@18.3.1)
    transitivePeerDependencies:
      - react-dom

  react-responsive@10.0.0(react@18.3.1):
    dependencies:
      hyphenate-style-name: 1.1.0
      matchmediaquery: 0.4.2
      prop-types: 15.8.1
      react: 18.3.1
      shallow-equal: 3.1.0

  react-style-singleton@2.2.3(@types/react@18.3.18)(react@18.3.1):
    dependencies:
      get-nonce: 1.0.1
      react: 18.3.1
      tslib: 2.8.1
    optionalDependencies:
      '@types/react': 18.3.18

  react-toastify@11.0.2(react-dom@18.3.1(react@18.3.1))(react@18.3.1):
    dependencies:
      clsx: 2.1.1
      react: 18.3.1
      react-dom: 18.3.1(react@18.3.1)

  react@18.3.1:
    dependencies:
      loose-envify: 1.4.0

  read-cache@1.0.0:
    dependencies:
      pify: 2.3.0

  readable-stream@3.6.2:
    dependencies:
      inherits: 2.0.4
      string_decoder: 1.3.0
      util-deprecate: 1.0.2

  readable-web-to-node-stream@3.0.2:
    dependencies:
      readable-stream: 3.6.2

  readdirp@3.6.0:
    dependencies:
      picomatch: 2.3.1

  redux@4.2.1:
    dependencies:
      '@babel/runtime': 7.26.0

  reflect.getprototypeof@1.0.9:
    dependencies:
      call-bind: 1.0.8
      define-properties: 1.2.1
      dunder-proto: 1.0.1
      es-abstract: 1.23.8
      es-errors: 1.3.0
      get-intrinsic: 1.2.6
      gopd: 1.2.0
      which-builtin-type: 1.2.1

  regenerate-unicode-properties@10.2.0:
    dependencies:
      regenerate: 1.4.2

  regenerate@1.4.2: {}

  regenerator-runtime@0.13.11: {}

  regenerator-runtime@0.14.1: {}

  regenerator-transform@0.15.2:
    dependencies:
      '@babel/runtime': 7.26.0

  regexp.prototype.flags@1.5.3:
    dependencies:
      call-bind: 1.0.8
      define-properties: 1.2.1
      es-errors: 1.3.0
      set-function-name: 2.0.2

  regexpu-core@6.2.0:
    dependencies:
      regenerate: 1.4.2
      regenerate-unicode-properties: 10.2.0
      regjsgen: 0.8.0
      regjsparser: 0.12.0
      unicode-match-property-ecmascript: 2.0.0
      unicode-match-property-value-ecmascript: 2.2.0

  register-scheme@git+https://git@github.com:devsnek/node-register-scheme.git#e7cc9a63a1f512565da44cb57316d9fb10750e17:
    dependencies:
      bindings: 1.5.0
      node-addon-api: 1.7.2
    optional: true

  regjsgen@0.8.0: {}

  regjsparser@0.12.0:
    dependencies:
      jsesc: 3.0.2

  require-from-string@2.0.2: {}

  resolve-from@4.0.0: {}

  resolve-pkg-maps@1.0.0: {}

  resolve@1.22.10:
    dependencies:
      is-core-module: 2.16.1
      path-parse: 1.0.7
      supports-preserve-symlinks-flag: 1.0.0

  resolve@2.0.0-next.5:
    dependencies:
      is-core-module: 2.16.1
      path-parse: 1.0.7
      supports-preserve-symlinks-flag: 1.0.0

  restore-cursor@4.0.0:
    dependencies:
      onetime: 5.1.2
      signal-exit: 3.0.7

  reusify@1.0.4: {}

  rimraf@2.7.1:
    dependencies:
      glob: 7.2.3

  rimraf@3.0.2:
    dependencies:
      glob: 7.2.3

  rollup-plugin-terser@7.0.2(rollup@2.79.2):
    dependencies:
      '@babel/code-frame': 7.26.2
      jest-worker: 26.6.2
      rollup: 2.79.2
      serialize-javascript: 4.0.0
      terser: 5.37.0

  rollup@2.79.2:
    optionalDependencies:
      fsevents: 2.3.3

  run-parallel@1.2.0:
    dependencies:
      queue-microtask: 1.2.3

  safe-array-concat@1.1.3:
    dependencies:
      call-bind: 1.0.8
      call-bound: 1.0.3
      get-intrinsic: 1.2.6
      has-symbols: 1.1.0
      isarray: 2.0.5

  safe-buffer@5.2.1: {}

  safe-push-apply@1.0.0:
    dependencies:
      es-errors: 1.3.0
      isarray: 2.0.5

  safe-regex-test@1.1.0:
    dependencies:
      call-bound: 1.0.3
      es-errors: 1.3.0
      is-regex: 1.2.1

  sax@1.4.1: {}

  scheduler@0.23.2:
    dependencies:
      loose-envify: 1.4.0

  schema-utils@2.7.1:
    dependencies:
      '@types/json-schema': 7.0.15
      ajv: 6.12.6
      ajv-keywords: 3.5.2(ajv@6.12.6)

  schema-utils@3.3.0:
    dependencies:
      '@types/json-schema': 7.0.15
      ajv: 6.12.6
      ajv-keywords: 3.5.2(ajv@6.12.6)

  schema-utils@4.3.0:
    dependencies:
      '@types/json-schema': 7.0.15
      ajv: 8.17.1
      ajv-formats: 2.1.1(ajv@8.17.1)
      ajv-keywords: 5.1.0(ajv@8.17.1)

  semver@6.3.1: {}

  semver@7.6.3: {}

  serialize-javascript@4.0.0:
    dependencies:
      randombytes: 2.1.0

  serialize-javascript@6.0.2:
    dependencies:
      randombytes: 2.1.0

  set-function-length@1.2.2:
    dependencies:
      define-data-property: 1.1.4
      es-errors: 1.3.0
      function-bind: 1.1.2
      get-intrinsic: 1.2.6
      gopd: 1.2.0
      has-property-descriptors: 1.0.2

  set-function-name@2.0.2:
    dependencies:
      define-data-property: 1.1.4
      es-errors: 1.3.0
      functions-have-names: 1.2.3
      has-property-descriptors: 1.0.2

  shallow-equal@3.1.0: {}

  shebang-command@2.0.0:
    dependencies:
      shebang-regex: 3.0.0

  shebang-regex@3.0.0: {}

  side-channel-list@1.0.0:
    dependencies:
      es-errors: 1.3.0
      object-inspect: 1.13.3

  side-channel-map@1.0.1:
    dependencies:
      call-bound: 1.0.3
      es-errors: 1.3.0
      get-intrinsic: 1.2.6
      object-inspect: 1.13.3

  side-channel-weakmap@1.0.2:
    dependencies:
      call-bound: 1.0.3
      es-errors: 1.3.0
      get-intrinsic: 1.2.6
      object-inspect: 1.13.3
      side-channel-map: 1.0.1

  side-channel@1.1.0:
    dependencies:
      es-errors: 1.3.0
      object-inspect: 1.13.3
      side-channel-list: 1.0.0
      side-channel-map: 1.0.1
      side-channel-weakmap: 1.0.2

  signal-exit@3.0.7: {}

  signal-exit@4.1.0: {}

  simplebar-core@1.3.0:
    dependencies:
      lodash: 4.17.21

  simplebar-react@3.3.0(react@18.3.1):
    dependencies:
      react: 18.3.1
      simplebar-core: 1.3.0

  simplebar@6.3.0:
    dependencies:
      simplebar-core: 1.3.0

  sirv@2.0.4:
    dependencies:
      '@polka/url': 1.0.0-next.28
      mrmime: 2.0.0
      totalist: 3.0.1

  sisteransi@1.0.5: {}

  slash@3.0.0: {}

  source-list-map@2.0.1: {}

  source-map-js@1.2.1: {}

  source-map-support@0.5.21:
    dependencies:
      buffer-from: 1.1.2
      source-map: 0.6.1

  source-map@0.6.1: {}

  source-map@0.8.0-beta.0:
    dependencies:
      whatwg-url: 7.1.0

  sourcemap-codec@1.4.8: {}

  stable-hash@0.0.4: {}

  stdin-discarder@0.1.0:
    dependencies:
      bl: 5.1.0

  streamsearch@1.1.0: {}

  string-width@4.2.3:
    dependencies:
      emoji-regex: 8.0.0
      is-fullwidth-code-point: 3.0.0
      strip-ansi: 6.0.1

  string-width@5.1.2:
    dependencies:
      eastasianwidth: 0.2.0
      emoji-regex: 9.2.2
      strip-ansi: 7.1.0

  string.prototype.includes@2.0.1:
    dependencies:
      call-bind: 1.0.8
      define-properties: 1.2.1
      es-abstract: 1.23.8

  string.prototype.matchall@4.0.12:
    dependencies:
      call-bind: 1.0.8
      call-bound: 1.0.3
      define-properties: 1.2.1
      es-abstract: 1.23.8
      es-errors: 1.3.0
      es-object-atoms: 1.0.0
      get-intrinsic: 1.2.6
      gopd: 1.2.0
      has-symbols: 1.1.0
      internal-slot: 1.1.0
      regexp.prototype.flags: 1.5.3
      set-function-name: 2.0.2
      side-channel: 1.1.0

  string.prototype.repeat@1.0.0:
    dependencies:
      define-properties: 1.2.1
      es-abstract: 1.23.8

  string.prototype.trim@1.2.10:
    dependencies:
      call-bind: 1.0.8
      call-bound: 1.0.3
      define-data-property: 1.1.4
      define-properties: 1.2.1
      es-abstract: 1.23.8
      es-object-atoms: 1.0.0
      has-property-descriptors: 1.0.2

  string.prototype.trimend@1.0.9:
    dependencies:
      call-bind: 1.0.8
      call-bound: 1.0.3
      define-properties: 1.2.1
      es-object-atoms: 1.0.0

  string.prototype.trimstart@1.0.8:
    dependencies:
      call-bind: 1.0.8
      define-properties: 1.2.1
      es-object-atoms: 1.0.0

  string_decoder@1.3.0:
    dependencies:
      safe-buffer: 5.2.1

  stringify-object@3.3.0:
    dependencies:
      get-own-enumerable-property-symbols: 3.0.2
      is-obj: 1.0.1
      is-regexp: 1.0.0

  strip-ansi@6.0.1:
    dependencies:
      ansi-regex: 5.0.1

  strip-ansi@7.1.0:
    dependencies:
      ansi-regex: 6.1.0

  strip-bom@3.0.0: {}

  strip-comments@2.0.1: {}

  strip-final-newline@3.0.0: {}

  strip-json-comments@3.1.1: {}

  strtok3@6.3.0:
    dependencies:
      '@tokenizer/token': 0.3.0
      peek-readable: 4.1.0

  styled-jsx@5.1.1(@babel/core@7.26.0)(react@18.3.1):
    dependencies:
      client-only: 0.0.1
      react: 18.3.1
    optionalDependencies:
      '@babel/core': 7.26.0

  sucrase@3.35.0:
    dependencies:
      '@jridgewell/gen-mapping': 0.3.8
      commander: 4.1.1
      glob: 10.4.5
      lines-and-columns: 1.2.4
      mz: 2.7.0
      pirates: 4.0.6
      ts-interface-checker: 0.1.13

  supports-color@7.2.0:
    dependencies:
      has-flag: 4.0.0

  supports-color@8.1.1:
    dependencies:
      has-flag: 4.0.0

  supports-preserve-symlinks-flag@1.0.0: {}

  tailwind-merge@2.6.0: {}

  tailwindcss-animate@1.0.7(tailwindcss@3.4.17):
    dependencies:
      tailwindcss: 3.4.17

  tailwindcss@3.4.17:
    dependencies:
      '@alloc/quick-lru': 5.2.0
      arg: 5.0.2
      chokidar: 3.6.0
      didyoumean: 1.2.2
      dlv: 1.1.3
      fast-glob: 3.3.2
      glob-parent: 6.0.2
      is-glob: 4.0.3
      jiti: 1.21.7
      lilconfig: 3.1.3
      micromatch: 4.0.8
      normalize-path: 3.0.0
      object-hash: 3.0.0
      picocolors: 1.1.1
      postcss: 8.4.49
      postcss-import: 15.1.0(postcss@8.4.49)
      postcss-js: 4.0.1(postcss@8.4.49)
      postcss-load-config: 4.0.2(postcss@8.4.49)
      postcss-nested: 6.2.0(postcss@8.4.49)
      postcss-selector-parser: 6.1.2
      resolve: 1.22.10
      sucrase: 3.35.0
    transitivePeerDependencies:
      - ts-node

  tapable@2.2.1: {}

  temp-dir@2.0.0: {}

  tempy@0.6.0:
    dependencies:
      is-stream: 2.0.1
      temp-dir: 2.0.0
      type-fest: 0.16.0
      unique-string: 2.0.0

  terser-webpack-plugin@5.3.11(webpack@5.97.1):
    dependencies:
      '@jridgewell/trace-mapping': 0.3.25
      jest-worker: 27.5.1
      schema-utils: 4.3.0
      serialize-javascript: 6.0.2
      terser: 5.37.0
      webpack: 5.97.1

  terser@5.37.0:
    dependencies:
      '@jridgewell/source-map': 0.3.6
      acorn: 8.14.0
      commander: 2.20.3
      source-map-support: 0.5.21

  text-table@0.2.0: {}

  thenify-all@1.6.0:
    dependencies:
      thenify: 3.3.1

  thenify@3.3.1:
    dependencies:
      any-promise: 1.3.0

  timm@1.7.1: {}

  tiny-invariant@1.3.3: {}

  tinycolor2@1.6.0: {}

  to-regex-range@5.0.1:
    dependencies:
      is-number: 7.0.0

  token-types@4.2.1:
    dependencies:
      '@tokenizer/token': 0.3.0
      ieee754: 1.2.1

  totalist@3.0.1: {}

  tr46@0.0.3: {}

  tr46@1.0.1:
    dependencies:
      punycode: 2.3.1

  ts-api-utils@1.4.3(typescript@5.7.2):
    dependencies:
      typescript: 5.7.2

  ts-interface-checker@0.1.13: {}

  tsconfig-paths@3.15.0:
    dependencies:
      '@types/json5': 0.0.29
      json5: 1.0.2
      minimist: 1.2.8
      strip-bom: 3.0.0

  tslib@2.8.1: {}

  type-check@0.4.0:
    dependencies:
      prelude-ls: 1.2.1

  type-fest@0.16.0: {}

  type-fest@0.20.2: {}

  typed-array-buffer@1.0.3:
    dependencies:
      call-bound: 1.0.3
      es-errors: 1.3.0
      is-typed-array: 1.1.15

  typed-array-byte-length@1.0.3:
    dependencies:
      call-bind: 1.0.8
      for-each: 0.3.3
      gopd: 1.2.0
      has-proto: 1.2.0
      is-typed-array: 1.1.15

  typed-array-byte-offset@1.0.4:
    dependencies:
      available-typed-arrays: 1.0.7
      call-bind: 1.0.8
      for-each: 0.3.3
      gopd: 1.2.0
      has-proto: 1.2.0
      is-typed-array: 1.1.15
      reflect.getprototypeof: 1.0.9

  typed-array-length@1.0.7:
    dependencies:
      call-bind: 1.0.8
      for-each: 0.3.3
      gopd: 1.2.0
      is-typed-array: 1.1.15
      possible-typed-array-names: 1.0.0
      reflect.getprototypeof: 1.0.9

  typescript@5.7.2: {}

  unbox-primitive@1.1.0:
    dependencies:
      call-bound: 1.0.3
      has-bigints: 1.1.0
      has-symbols: 1.1.0
      which-boxed-primitive: 1.1.1

  undici-types@6.19.8: {}

  unicode-canonical-property-names-ecmascript@2.0.1: {}

  unicode-match-property-ecmascript@2.0.0:
    dependencies:
      unicode-canonical-property-names-ecmascript: 2.0.1
      unicode-property-aliases-ecmascript: 2.1.0

  unicode-match-property-value-ecmascript@2.2.0: {}

  unicode-property-aliases-ecmascript@2.1.0: {}

  unique-string@2.0.0:
    dependencies:
      crypto-random-string: 2.0.0

  universalify@2.0.1: {}

  upath@1.2.0: {}

  update-browserslist-db@1.1.1(browserslist@4.24.3):
    dependencies:
      browserslist: 4.24.3
      escalade: 3.2.0
      picocolors: 1.1.1

  uri-js@4.4.1:
    dependencies:
      punycode: 2.3.1

  url@0.11.4:
    dependencies:
      punycode: 1.4.1
      qs: 6.13.1

  use-callback-ref@1.3.3(@types/react@18.3.18)(react@18.3.1):
    dependencies:
      react: 18.3.1
      tslib: 2.8.1
    optionalDependencies:
      '@types/react': 18.3.18

  use-memo-one@1.1.3(react@18.3.1):
    dependencies:
      react: 18.3.1

  use-sidecar@1.1.3(@types/react@18.3.18)(react@18.3.1):
    dependencies:
      detect-node-es: 1.1.0
      react: 18.3.1
      tslib: 2.8.1
    optionalDependencies:
      '@types/react': 18.3.18

  utif@2.0.1:
    dependencies:
      pako: 1.0.11

  util-deprecate@1.0.2: {}

  util@0.10.4:
    dependencies:
      inherits: 2.0.3

  uuid@11.0.3: {}

  watchpack@2.4.2:
    dependencies:
      glob-to-regexp: 0.4.1
      graceful-fs: 4.2.11

  wcwidth@1.0.1:
    dependencies:
      defaults: 1.0.4

  web-bluetooth-utils@1.1.1: {}

  web-streams-polyfill@3.3.3: {}

  webidl-conversions@3.0.1: {}

  webidl-conversions@4.0.2: {}

  webpack-bundle-analyzer@4.10.1:
    dependencies:
      '@discoveryjs/json-ext': 0.5.7
      acorn: 8.14.0
      acorn-walk: 8.3.4
      commander: 7.2.0
      debounce: 1.2.1
      escape-string-regexp: 4.0.0
      gzip-size: 6.0.0
      html-escaper: 2.0.2
      is-plain-object: 5.0.0
      opener: 1.5.2
      picocolors: 1.1.1
      sirv: 2.0.4
      ws: 7.5.10
    transitivePeerDependencies:
      - bufferutil
      - utf-8-validate

  webpack-sources@1.4.3:
    dependencies:
      source-list-map: 2.0.1
      source-map: 0.6.1

  webpack-sources@3.2.3: {}

  webpack@5.97.1:
    dependencies:
      '@types/eslint-scope': 3.7.7
      '@types/estree': 1.0.6
      '@webassemblyjs/ast': 1.14.1
      '@webassemblyjs/wasm-edit': 1.14.1
      '@webassemblyjs/wasm-parser': 1.14.1
      acorn: 8.14.0
      browserslist: 4.24.3
      chrome-trace-event: 1.0.4
      enhanced-resolve: 5.18.0
      es-module-lexer: 1.6.0
      eslint-scope: 5.1.1
      events: 3.3.0
      glob-to-regexp: 0.4.1
      graceful-fs: 4.2.11
      json-parse-even-better-errors: 2.3.1
      loader-runner: 4.3.0
      mime-types: 2.1.35
      neo-async: 2.6.2
      schema-utils: 3.3.0
      tapable: 2.2.1
      terser-webpack-plugin: 5.3.11(webpack@5.97.1)
      watchpack: 2.4.2
      webpack-sources: 3.2.3
    transitivePeerDependencies:
      - '@swc/core'
      - esbuild
      - uglify-js

  whatwg-url@5.0.0:
    dependencies:
      tr46: 0.0.3
      webidl-conversions: 3.0.1

  whatwg-url@7.1.0:
    dependencies:
      lodash.sortby: 4.7.0
      tr46: 1.0.1
      webidl-conversions: 4.0.2

  which-boxed-primitive@1.1.1:
    dependencies:
      is-bigint: 1.1.0
      is-boolean-object: 1.2.1
      is-number-object: 1.1.1
      is-string: 1.1.1
      is-symbol: 1.1.1

  which-builtin-type@1.2.1:
    dependencies:
      call-bound: 1.0.3
      function.prototype.name: 1.1.8
      has-tostringtag: 1.0.2
      is-async-function: 2.0.0
      is-date-object: 1.1.0
      is-finalizationregistry: 1.1.1
      is-generator-function: 1.0.10
      is-regex: 1.2.1
      is-weakref: 1.1.0
      isarray: 2.0.5
      which-boxed-primitive: 1.1.1
      which-collection: 1.0.2
      which-typed-array: 1.1.18

  which-collection@1.0.2:
    dependencies:
      is-map: 2.0.3
      is-set: 2.0.3
      is-weakmap: 2.0.2
      is-weakset: 2.0.4

  which-typed-array@1.1.18:
    dependencies:
      available-typed-arrays: 1.0.7
      call-bind: 1.0.8
      call-bound: 1.0.3
      for-each: 0.3.3
      gopd: 1.2.0
      has-tostringtag: 1.0.2

  which@2.0.2:
    dependencies:
      isexe: 2.0.0

  word-wrap@1.2.5: {}

  workbox-background-sync@6.6.0:
    dependencies:
      idb: 7.1.1
      workbox-core: 6.6.0

  workbox-broadcast-update@6.6.0:
    dependencies:
      workbox-core: 6.6.0

  workbox-build@6.6.0:
    dependencies:
      '@apideck/better-ajv-errors': 0.3.6(ajv@8.17.1)
      '@babel/core': 7.26.0
      '@babel/preset-env': 7.26.0(@babel/core@7.26.0)
      '@babel/runtime': 7.26.0
      '@rollup/plugin-babel': 5.3.1(@babel/core@7.26.0)(rollup@2.79.2)
      '@rollup/plugin-node-resolve': 11.2.1(rollup@2.79.2)
      '@rollup/plugin-replace': 2.4.2(rollup@2.79.2)
      '@surma/rollup-plugin-off-main-thread': 2.2.3
      ajv: 8.17.1
      common-tags: 1.8.2
      fast-json-stable-stringify: 2.1.0
      fs-extra: 9.1.0
      glob: 7.2.3
      lodash: 4.17.21
      pretty-bytes: 5.6.0
      rollup: 2.79.2
      rollup-plugin-terser: 7.0.2(rollup@2.79.2)
      source-map: 0.8.0-beta.0
      stringify-object: 3.3.0
      strip-comments: 2.0.1
      tempy: 0.6.0
      upath: 1.2.0
      workbox-background-sync: 6.6.0
      workbox-broadcast-update: 6.6.0
      workbox-cacheable-response: 6.6.0
      workbox-core: 6.6.0
      workbox-expiration: 6.6.0
      workbox-google-analytics: 6.6.0
      workbox-navigation-preload: 6.6.0
      workbox-precaching: 6.6.0
      workbox-range-requests: 6.6.0
      workbox-recipes: 6.6.0
      workbox-routing: 6.6.0
      workbox-strategies: 6.6.0
      workbox-streams: 6.6.0
      workbox-sw: 6.6.0
      workbox-window: 6.6.0
    transitivePeerDependencies:
      - '@types/babel__core'
      - supports-color

  workbox-cacheable-response@6.6.0:
    dependencies:
      workbox-core: 6.6.0

  workbox-core@6.6.0: {}

  workbox-expiration@6.6.0:
    dependencies:
      idb: 7.1.1
      workbox-core: 6.6.0

  workbox-google-analytics@6.6.0:
    dependencies:
      workbox-background-sync: 6.6.0
      workbox-core: 6.6.0
      workbox-routing: 6.6.0
      workbox-strategies: 6.6.0

  workbox-navigation-preload@6.6.0:
    dependencies:
      workbox-core: 6.6.0

  workbox-precaching@6.6.0:
    dependencies:
      workbox-core: 6.6.0
      workbox-routing: 6.6.0
      workbox-strategies: 6.6.0

  workbox-range-requests@6.6.0:
    dependencies:
      workbox-core: 6.6.0

  workbox-recipes@6.6.0:
    dependencies:
      workbox-cacheable-response: 6.6.0
      workbox-core: 6.6.0
      workbox-expiration: 6.6.0
      workbox-precaching: 6.6.0
      workbox-routing: 6.6.0
      workbox-strategies: 6.6.0

  workbox-routing@6.6.0:
    dependencies:
      workbox-core: 6.6.0

  workbox-strategies@6.6.0:
    dependencies:
      workbox-core: 6.6.0

  workbox-streams@6.6.0:
    dependencies:
      workbox-core: 6.6.0
      workbox-routing: 6.6.0

  workbox-sw@6.6.0: {}

  workbox-webpack-plugin@6.6.0(webpack@5.97.1):
    dependencies:
      fast-json-stable-stringify: 2.1.0
      pretty-bytes: 5.6.0
      upath: 1.2.0
      webpack: 5.97.1
      webpack-sources: 1.4.3
      workbox-build: 6.6.0
    transitivePeerDependencies:
      - '@types/babel__core'
      - supports-color

  workbox-window@6.6.0:
    dependencies:
      '@types/trusted-types': 2.0.7
      workbox-core: 6.6.0

  wrap-ansi@7.0.0:
    dependencies:
      ansi-styles: 4.3.0
      string-width: 4.2.3
      strip-ansi: 6.0.1

  wrap-ansi@8.1.0:
    dependencies:
      ansi-styles: 6.2.1
      string-width: 5.1.2
      strip-ansi: 7.1.0

  wrappy@1.0.2: {}

  ws@7.5.10: {}

  xhr@2.6.0:
    dependencies:
      global: 4.4.0
      is-function: 1.0.2
      parse-headers: 2.0.5
      xtend: 4.0.2

  xml-parse-from-string@1.0.1: {}

  xml2js@0.5.0:
    dependencies:
      sax: 1.4.1
      xmlbuilder: 11.0.1

  xmlbuilder@11.0.1: {}

  xtend@4.0.2: {}

  yallist@3.1.1: {}

  yaml@2.7.0: {}

  yocto-queue@0.1.0: {}

  zod@3.24.1: {}<|MERGE_RESOLUTION|>--- conflicted
+++ resolved
@@ -797,16 +797,11 @@
   '@jridgewell/trace-mapping@0.3.25':
     resolution: {integrity: sha512-vNk6aEwybGtawWmy/PzwnGDOjCkLWSD2wqvjGGAgOAwCGWySYXfYoxt00IJkTF+8Lb57DwOb3Aa0o9CApepiYQ==}
 
-<<<<<<< HEAD
   '@next/bundle-analyzer@15.1.3':
     resolution: {integrity: sha512-dh5i2KBONWVhQzJnL10sv9+ImsKgGtOHHeA1dWp/H3MXphWBt1uGjXCwPCcitwimvNncHBmxaOyTm2FwfOLRSA==}
 
   '@next/env@14.2.11':
     resolution: {integrity: sha512-HYsQRSIXwiNqvzzYThrBwq6RhXo3E0n8j8nQnAs8i4fCEo2Zf/3eS0IiRA8XnRg9Ha0YnpkyJZIZg1qEwemrHw==}
-=======
-  '@next/env@14.2.21':
-    resolution: {integrity: sha512-lXcwcJd5oR01tggjWJ6SrNNYFGuOOMB9c251wUNkjCpkoXOPkDeF/15c3mnVlBqrW4JJXb2kVxDFhC4GduJt2A==}
->>>>>>> c9ef6b7d
 
   '@next/eslint-plugin-next@14.2.11':
     resolution: {integrity: sha512-7mw+xW7Y03Ph4NTCcAzYe+vu4BNjEHZUfZayyF3Y1D9RX6c5NIe25m1grHEAkyUuaqjRxOYhnCNeglOkIqLkBA==}
@@ -4908,7 +4903,6 @@
       '@jridgewell/resolve-uri': 3.1.2
       '@jridgewell/sourcemap-codec': 1.5.0
 
-<<<<<<< HEAD
   '@next/bundle-analyzer@15.1.3':
     dependencies:
       webpack-bundle-analyzer: 4.10.1
@@ -4917,9 +4911,7 @@
       - utf-8-validate
 
   '@next/env@14.2.11': {}
-=======
-  '@next/env@14.2.21': {}
->>>>>>> c9ef6b7d
+
 
   '@next/eslint-plugin-next@14.2.11':
     dependencies:
