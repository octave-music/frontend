/* eslint-disable @next/next/no-img-element */
// Desktop (main.tsx)
'use client';

import React, {
  useState,
  useEffect,
  useRef,
  useCallback,
  FormEvent,
  ChangeEvent,
  MouseEvent,
} from 'react';
import MobilePlayer from './mobilePlayer';


declare global {
  interface Window {
    // eslint-disable-next-line @typescript-eslint/no-explicit-any
    deferredPrompt: any;
  }

}

import {
  Home,
  Search,
  Library,
  Bell,
  Clock,
  Cog,
  Play,
  Pause,
  SkipBack,
  SkipForward,
  Volume2,
  ChevronUp,
  ChevronDown,
  Shuffle,
  Plus,
  User,
  Download,
  Heart,
  Music,
  LogOut,
} from 'lucide-react';
import debounce from 'lodash/debounce';

const API_BASE_URL = 'https://walt-brazil-galleries-robert.trycloudflare.com';

interface Track {
  id: string;
  title: string;
  artist: {
    name: string;
  };
  album: {
    title: string;
    cover_medium: string;
  };
}

interface Playlist {
  name: string;
  image: string;
  tracks: Track[];
  pinned?: boolean;
  downloaded?: boolean;
}

interface Lyric {
  time: number;
  text: string;
}

interface ContextMenuOption {
  label: string;
  action: () => void;
}

interface Position {
  x: number;
  y: number;
}

interface CustomContextMenuProps {
  x: number;
  y: number;
  onClose: () => void;
  options: ContextMenuOption[];
}

interface TrackItemProps {
  track: Track;
  showArtist?: boolean;
  inPlaylistCreation?: boolean;
}

interface ExtendedTrack extends Track {
  genre?: string;
  year?: number;
  trackNumber?: number;
  totalTracks?: number;
  albumArtist?: string;
  composer?: string;
  discNumber?: number;
  totalDiscs?: number;
  bpm?: number;
  isrc?: string;
}

interface BluetoothDevice {
  gatt?: {
    connected: boolean;
    getPrimaryService(name: string): Promise<BluetoothRemoteGATTService>;
  };
}

interface BluetoothRemoteGATTService {
  getCharacteristic(name: string): Promise<BluetoothRemoteGATTCharacteristic>;
}

interface BluetoothRemoteGATTCharacteristic {
  writeValue(value: BufferSource): Promise<void>;
}

declare global {
  interface Navigator {
    setAppBadge(n: number): Promise<void>;
    clearAppBadge(): Promise<void>;
    bluetooth?: {
      availableDevices?: BluetoothDevice[];
    };
  }

  interface MediaSession {
    setPositionState(state: MediaPositionState): void;
  }


  interface ExtendedNotificationOptions extends NotificationOptions {
    body?: string;
    icon?: string;
    badge?: string;
    tag?: string;
    renotify?: boolean;
    silent?: boolean | null;
  }

  interface NotificationOptions {
    body?: string;
    icon?: string;
    badge?: string;
    tag?: string;
    renotify?: boolean;
  }
}


export function SpotifyClone() {
  const [view, setView] = useState<'home' | 'search' | 'playlist' | 'settings' | 'library'>('home');
  const [playlists, setPlaylists] = useState<Playlist[]>([]);
  const [jumpBackIn, setJumpBackIn] = useState<Track[]>([]);
  // eslint-disable-next-line @typescript-eslint/no-unused-vars
  const [showLibrary, setShowLibrary] = useState<boolean>(false);
  // eslint-disable-next-line @typescript-eslint/no-unused-vars
  const [shows, setShows] = useState<{ name: string; image: string }[]>([]);
  const [searchQuery, setSearchQuery] = useState<string>('');
  const [searchResults, setSearchResults] = useState<Track[]>([]);
  const [currentTrack, setCurrentTrack] = useState<Track | null>(null);
  const [isPlaying, setIsPlaying] = useState<boolean>(false);
  const [queue, setQueue] = useState<Track[]>([]);
  const [previousTracks, setPreviousTracks] = useState<Track[]>([]);
  // eslint-disable-next-line @typescript-eslint/no-unused-vars
  const [showMobileLibrary, setShowMobileLibrary] = useState<boolean>(false);
  const [shuffleOn, setShuffleOn] = useState<boolean>(false);
  const [savedPosition, setSavedPosition] = useState<number>(0);
  const [volume, setVolume] = useState<number>(1);
  const [repeatMode, setRepeatMode] = useState<'off' | 'all' | 'one'>('off');
  const [seekPosition, setSeekPosition] = useState<number>(0);
  const [duration, setDuration] = useState<number>(0);
  const [showQueue, setShowQueue] = useState<boolean>(false);
  const [showContextMenu, setShowContextMenu] = useState<boolean>(false);
  const [contextMenuPosition, setContextMenuPosition] = useState<Position>({ x: 0, y: 0 });
  const [contextMenuTrack, setContextMenuTrack] = useState<Track | null>(null);
  const [contextMenuPlaylist, setContextMenuPlaylist] = useState<Playlist | null>(null);
  const [showCreatePlaylist, setShowCreatePlaylist] = useState<boolean>(false);
  const [newPlaylistName, setNewPlaylistName] = useState<string>('');
  const [newPlaylistImage, setNewPlaylistImage] = useState<string | null>(null);
  const [showUserMenu, setShowUserMenu] = useState<boolean>(false);
  // eslint-disable-next-line @typescript-eslint/no-unused-vars
  const [isPlayerOpen, setIsPlayerOpen] = useState(false);
  const [showAddToPlaylistModal, setShowAddToPlaylistModal] = useState<boolean>(false);
  const [selectedPlaylistForAdd, setSelectedPlaylistForAdd] = useState<string | null>(null);
  const [showSearchInPlaylistCreation, setShowSearchInPlaylistCreation] = useState<boolean>(false);
  const [selectedTracksForNewPlaylist, setSelectedTracksForNewPlaylist] = useState<Track[]>([]);
  const [currentPlaylist, setCurrentPlaylist] = useState<Playlist | null>(null);
  const [contextMenuOptions, setContextMenuOptions] = useState<ContextMenuOption[]>([]);
  const [isLiked, setIsLiked] = useState<boolean>(false);
  const [downloadProgress, setDownloadProgress] = useState<number>(0);
  const [isDownloading, setIsDownloading] = useState<boolean>(false);
  const [showLyrics, setShowLyrics] = useState<boolean>(false);
  const [lyrics, setLyrics] = useState<Lyric[]>([]);
  const [currentLyricIndex, setCurrentLyricIndex] = useState<number>(0);

  const audioRef = useRef<HTMLAudioElement>(new Audio());
  const preloadedAudios = useRef<HTMLAudioElement[]>([new Audio(), new Audio(), new Audio()]);
  const lyricsRef = useRef<HTMLDivElement>(null);

  const onQueueItemClick = (track: Track, index: number) => {
    if (index < 0) {
      // Handle previous track logic
      const actualIndex = Math.abs(index + 1);
      setPreviousTracks((prev) => prev.slice(0, actualIndex));
    }
    updateQueue(track);
    setCurrentTrack(track);
  };
  
  const updateQueue = (track: Track) => {
    setQueue((prevQueue) => {
      // Remove all instances of this track from the queue first
      const filteredQueue = prevQueue.filter((t) => t.id !== track.id);
      // Add the track only once at the beginning
      return [track, ...filteredQueue];
    });
  };

  const removeFromQueue = (index: number) => {
    setQueue((prevQueue) => prevQueue.filter((_, i) => i !== index));
  };


  const togglePlay = useCallback(() => {
    if (isPlaying) {
      audioRef.current.pause();
    } else {
      if (savedPosition && audioRef.current.currentTime === 0) {
        console.log(`Resuming playback from saved position: ${savedPosition}`);
        audioRef.current.currentTime = savedPosition;
      }
      void audioRef.current.play();
    }
    setIsPlaying(!isPlaying);
  }, [isPlaying, savedPosition]);
  
  
  
  const previousTrack = useCallback(() => {
    if (previousTracks.length > 0) {
        const [prevTrack, ...restPreviousTracks] = previousTracks;
        setCurrentTrack(prevTrack);
        updateQueue(currentTrack!); // Ensure queue stays consistent
        setPreviousTracks(restPreviousTracks);
    }
}, [currentTrack, previousTracks]);

  
  const skipTrack = useCallback(async () => {
    if (currentTrack) {
      // Add current track to previous tracks before moving to next
      setPreviousTracks((prev) => [currentTrack, ...prev.slice(0, 49)]); // Keep last 50 tracks
    }
    
    if (queue.length > 1) {
      const [, ...newQueue] = queue;
      setCurrentTrack(newQueue[0]);
      setQueue(newQueue);
    } else {
      const savedQueue = JSON.parse(localStorage.getItem('queue') || '[]') as Track[];
      if (savedQueue.length > 1) {
        const [, ...newQueue] = savedQueue;
        setCurrentTrack(newQueue[0]);
        setQueue(newQueue);
        localStorage.setItem('queue', JSON.stringify(newQueue));
      } else {
        const mostPlayedArtists = getMostPlayedArtists();
        const randomSongs = await fetchRandomSongs(mostPlayedArtists);
        setQueue(randomSongs);
        setCurrentTrack(randomSongs[0]);
        localStorage.setItem('queue', JSON.stringify(randomSongs));
      }
    }
  }, [currentTrack, queue]);

  const fetchSearchResults = async (query: string) => {
    try {
      const response = await fetch(`${API_BASE_URL}/api/search/tracks?query=${encodeURIComponent(query)}`);
      const data = await response.json();
      setSearchResults(data.results);
    } catch (error) {
      console.error('Error fetching search results:', error);
    }
  };
  

  useEffect(() => {
    const savedVolume = localStorage.getItem('volume');
    if (savedVolume) setVolume(parseFloat(savedVolume));

    const savedShuffleOn = localStorage.getItem('shuffleOn');
    if (savedShuffleOn) setShuffleOn(JSON.parse(savedShuffleOn));

    const savedPlaylists = JSON.parse(localStorage.getItem('playlists') || '[]') as Playlist[];
    if (!savedPlaylists.some((playlist) => playlist.name === 'Liked Songs')) {
      savedPlaylists.push({ name: 'Liked Songs', image: '/images/liked-songs.webp', tracks: [] });
    }
    setPlaylists(savedPlaylists);
    setJumpBackIn(JSON.parse(localStorage.getItem('recentlyPlayed') || '[]') as Track[]);


     // Add these lines
  const savedQueue = JSON.parse(localStorage.getItem('queue') || '[]') as Track[];
  const savedPosition = parseFloat(localStorage.getItem('savedPosition') || '0');
  const wasPlaying = localStorage.getItem('wasPlaying') === 'true';
  
  setQueue(savedQueue);
  setSavedPosition(savedPosition);
  
  if (savedQueue.length > 0) {
    const savedTrack = JSON.parse(localStorage.getItem('currentTrack') || 'null') as Track;
    if (savedTrack) {
      setCurrentTrack(savedTrack);
      setSeekPosition(savedPosition);
      setIsPlaying(wasPlaying);
    }
  }
    setQueue(savedQueue);
    const savedCurrentTrack = JSON.parse(localStorage.getItem('currentTrack') || 'null') as Track | null;
    if (savedCurrentTrack) {
      setCurrentTrack(savedCurrentTrack);
      setSeekPosition(parseFloat(localStorage.getItem('seekPosition') || '0'));
      setIsLiked(isTrackLiked(savedCurrentTrack));
    }

    setShows([
      { name: 'Spotify Original', image: '/placeholder.svg?height=150&width=150' },
      { name: 'After School Radio', image: '/placeholder.svg?height=150&width=150' },
    ]);

    preloadQueueTracks(savedQueue);

    audioRef.current.addEventListener('timeupdate', handleTimeUpdate);
    audioRef.current.addEventListener('loadedmetadata', handleLoadedMetadata);

    fetchSearchResults('Kendrick Lamar');

    return () => {
      audioRef.current.removeEventListener('timeupdate', handleTimeUpdate);
      // eslint-disable-next-line react-hooks/exhaustive-deps
      audioRef.current.removeEventListener('loadedmetadata', handleLoadedMetadata);
    };
    // eslint-disable-next-line react-hooks/exhaustive-deps
  }, []);

  useEffect(() => {
    localStorage.setItem('queue', JSON.stringify(queue));
    preloadQueueTracks(queue);
    // eslint-disable-next-line react-hooks/exhaustive-deps
  }, [queue]);

  useEffect(() => {
    if (currentTrack) {
      playTrackFromSource(currentTrack);
      setIsPlaying(true);
      updateRecentlyPlayed(currentTrack);
      localStorage.setItem('currentTrack', JSON.stringify(currentTrack));
      setIsLiked(isTrackLiked(currentTrack));
      fetchLyrics(currentTrack);
    }
    // eslint-disable-next-line react-hooks/exhaustive-deps
  }, [currentTrack]);

  useEffect(() => {
    localStorage.setItem('volume', volume.toString());
    audioRef.current.volume = volume;
  }, [volume]);

  useEffect(() => {
    localStorage.setItem('shuffleOn', JSON.stringify(shuffleOn));
  }, [shuffleOn]);

  useEffect(() => {
    const updateCurrentLyric = () => {
      if (lyrics.length === 0) return;
  
      const currentTime = parseFloat(audioRef.current.currentTime.toFixed(1));
      const index = lyrics.findIndex((lyric) => lyric.time > currentTime);
  
      setCurrentLyricIndex(index > 0 ? index - 1 : lyrics.length - 1);
    };
  
    const interval = setInterval(updateCurrentLyric, 500); // Check every 500ms
    return () => clearInterval(interval);
  }, [lyrics]);
  

  // eslint-disable-next-line react-hooks/exhaustive-deps
  const debouncedSearch = useCallback(
    debounce((query: string) => {
      const searchTracks = async (searchQuery: string) => {
        try {
          const response = await fetch(
            `${API_BASE_URL}/api/search/tracks?query=${encodeURIComponent(searchQuery)}`
          );
          const data = await response.json();
          setSearchResults(data.results);
        } catch (error) {
          console.error('Error fetching search results:', error);
        }
      };
      searchTracks(query);
    }, 300),
    [] // Empty dependency array since we don't want to recreate the debounced function
  );

  useEffect(() => {
    if (searchQuery) {
      debouncedSearch(searchQuery);
    }
  }, [searchQuery, debouncedSearch]);

  const updateBluetoothMetadata = async (
    device: BluetoothDevice,
    metadata: Record<string, Uint8Array | undefined>
  ): Promise<void> => {
    try {
      const service = await device.gatt?.getPrimaryService('audio_remote_control');
      if (!service) return;
      
      const characteristic = await service.getCharacteristic('track_metadata');
      const filteredMetadata = Object.fromEntries(
        Object.entries(metadata).filter(([, value]) => value !== undefined)
      );
      
      const metadataString = JSON.stringify(filteredMetadata);
      await characteristic.writeValue(new TextEncoder().encode(metadataString));
    } catch (error) {
      console.error('Bluetooth metadata update failed:', error);
    }
  };

  const showNotification = useCallback((action: string, detail: string): void => {
    if ('setAppBadge' in navigator) {
      void navigator.setAppBadge(1);
      setTimeout(() => void navigator.clearAppBadge(), 2000);
    }
  
    if ('Notification' in window && Notification.permission === 'granted' && currentTrack) {
      new Notification('Now Playing', {
        body: `${action}: ${detail}`,
        icon: currentTrack.album.cover_medium,
        badge: currentTrack.album.cover_medium,
        tag: 'media-playback',
        renotify: true,
        silent: null
      } as ExtendedNotificationOptions);
    }
  }, [currentTrack]);


  // MEDIA API

  useEffect(() => {
    if ('mediaSession' in navigator && currentTrack) {
      // Update the position state
const updatePositionState = () => {
  if ('setPositionState' in navigator.mediaSession) {
    navigator.mediaSession.setPositionState({
      duration: isNaN(audioRef.current.duration) ? 0 : audioRef.current.duration,
      playbackRate: audioRef.current.playbackRate,
      position: audioRef.current.currentTime,
    });
  }
};

// Set up an interval to update the position state every second
const positionStateInterval = setInterval(updatePositionState, 1000);

// Handle seek events
navigator.mediaSession.setActionHandler('seekbackward', (details) => {
  const skipTime = details.seekOffset || 10;
  audioRef.current.currentTime = Math.max(audioRef.current.currentTime - skipTime, 0);
  updatePositionState();
});

navigator.mediaSession.setActionHandler('seekforward', (details) => {
  const skipTime = details.seekOffset || 10;
  audioRef.current.currentTime = Math.min(
    audioRef.current.currentTime + skipTime,
    audioRef.current.duration
  );
  updatePositionState();
});

navigator.mediaSession.setActionHandler('seekto', (details) => {
  if (details.seekTime !== undefined) {
    audioRef.current.currentTime = details.seekTime;
    updatePositionState();
  }
});
      const track = currentTrack as ExtendedTrack;
      
      navigator.mediaSession.metadata = new MediaMetadata({
        title: currentTrack?.title || '',
        artist: currentTrack?.artist.name || '',
        album: currentTrack?.album.title || '',
        artwork: [
          { src: currentTrack?.album.cover_medium || '', sizes: '96x96', type: 'image/png' },
          { src: currentTrack?.album.cover_medium || '', sizes: '128x128', type: 'image/png' },
          { src: currentTrack?.album.cover_medium || '', sizes: '192x192', type: 'image/png' },
          { src: currentTrack?.album.cover_medium || '', sizes: '256x256', type: 'image/png' },
          { src: currentTrack?.album.cover_medium || '', sizes: '384x384', type: 'image/png' },
          { src: currentTrack?.album.cover_medium || '', sizes: '512x512', type: 'image/png' },
        ]
      });
  
      if ('mediaSession' in navigator && currentTrack) {
        navigator.mediaSession.setPositionState({
          duration: isNaN(audioRef.current.duration) ? 0 : audioRef.current.duration,
          playbackRate: audioRef.current.playbackRate || 1,
          position: Math.min(seekPosition || 0, audioRef.current.duration || 0), // Ensure position <= duration
        });
      }
      
         
      const handlePlay = () => {
        togglePlay();
        showNotification('Playing', track.title);
      };
  
      const handlePause = () => {
        togglePlay();
        showNotification('Paused', track.title);
      };
  
      navigator.mediaSession.setActionHandler('play', handlePlay);
      navigator.mediaSession.setActionHandler('pause', handlePause);
      navigator.mediaSession.setActionHandler('previoustrack', previousTrack);
      navigator.mediaSession.setActionHandler('nexttrack', skipTrack);
  
      navigator.mediaSession.setActionHandler('seekto', (details) => {
        if (details.seekTime !== undefined) {
          audioRef.current.currentTime = details.seekTime;
          navigator.mediaSession.setPositionState({
            duration,
            playbackRate: audioRef.current.playbackRate,
            position: details.seekTime
          });
        }
      });
  
      if ('bluetooth' in navigator && navigator.bluetooth?.availableDevices) {
        const bluetoothMetadata = {
          title: new TextEncoder().encode(track.title),
          artist: new TextEncoder().encode(track.artist.name),
          album: new TextEncoder().encode(track.album.title),
          duration: new TextEncoder().encode(duration.toString()),
          currentLyric: lyrics[currentLyricIndex]?.text ? new TextEncoder().encode(lyrics[currentLyricIndex].text) : undefined
        };
  
        navigator.bluetooth.availableDevices.forEach(device => {
          if (device.gatt?.connected) {
            void updateBluetoothMetadata(device, bluetoothMetadata);
          }
        });
      }
  
      return () => {
        clearInterval(positionStateInterval);
        navigator.mediaSession.setActionHandler('play', null);
        navigator.mediaSession.setActionHandler('pause', null);
        navigator.mediaSession.setActionHandler('previoustrack', null);
        navigator.mediaSession.setActionHandler('nexttrack', null);
        navigator.mediaSession.setActionHandler('seekbackward', null);
        navigator.mediaSession.setActionHandler('seekforward', null);
        navigator.mediaSession.setActionHandler('seekto', null);
      };
    }
  }, [currentTrack, duration, seekPosition, togglePlay, previousTrack, skipTrack, lyrics, currentLyricIndex, showNotification]);


  const playTrackFromSource = async (track: Track) => {
    const offlineTrack = await getOfflineTrack(track.id);
    if (offlineTrack) {
      audioRef.current.src = offlineTrack;
    } else {
      audioRef.current.src = `${API_BASE_URL}/api/track/${track.id}.mp3`;
    }
  
    // Set saved position and log it
    if (track.id === currentTrack?.id) {
      console.log(`Setting playback position to: ${savedPosition}`);
      audioRef.current.currentTime = savedPosition || 0;
    }
  
    audioRef.current.oncanplay = () => {
      console.log(`Final playback position before play(): ${audioRef.current.currentTime}`);
      void audioRef.current.play();
    };
  };
  
  

  const playTrack = (track: Track) => {
    if (currentTrack) {
      setPreviousTracks((prev) => {
        // Remove any duplicates of the current track
        const filteredPrev = prev.filter((t) => t.id !== currentTrack.id);
        return [currentTrack, ...filteredPrev.slice(0, 49)];
      });
    }
    updateQueue(track);
    setCurrentTrack(track);
  };





const addToQueue = (track: Track) => {
  updateQueue(track); // Ensures no duplicates in the queue
};




  const getMostPlayedArtists = (): string[] => {
    const recentlyPlayed = JSON.parse(localStorage.getItem('recentlyPlayed') || '[]') as Track[];
    const artistCounts = recentlyPlayed.reduce<Record<string, number>>((acc, track) => {
      acc[track.artist.name] = (acc[track.artist.name] || 0) + 1;
      return acc;
    }, {});

    return Object.keys(artistCounts).sort((a, b) => artistCounts[b] - artistCounts[a]);
  };

  const fetchRandomSongs = async (artists: string[]): Promise<Track[]> => {
    const randomSongs: Track[] = [];
    for (const artist of artists) {
      try {
        const response = await fetch(`${API_BASE_URL}/api/search/tracks?query=${encodeURIComponent(artist)}`);
        const data = await response.json();
        randomSongs.push(...data.results.slice(0, 5));
      } catch (error) {
        console.error('Error fetching random songs:', error);
      }
    }
    return randomSongs;
  };

  const preloadQueueTracks = async (queueTracks: Track[]) => {
    for (let i = 0; i < 3; i++) {
      const track = queueTracks[i];
      if (track) {
        const offlineTrack = await getOfflineTrack(track.id);
        if (offlineTrack) {
          preloadedAudios.current[i].src = offlineTrack;
        } else {
          fetch(`${API_BASE_URL}/api/track/${track.id}.mp3`)
            .then(response => response.blob())
            .then(blob => {
              const objectURL = URL.createObjectURL(blob);
              preloadedAudios.current[i].src = objectURL;
            })
            .catch(error => console.error('Error preloading track:', error));
        }
        preloadedAudios.current[i].load();
      }
    }
  };

  const updateRecentlyPlayed = (track: Track) => {
    const recentlyPlayed = JSON.parse(localStorage.getItem('recentlyPlayed') || '[]') as Track[];
    const updatedRecentlyPlayed = [track, ...recentlyPlayed.filter((t) => t.id !== track.id)].slice(0, 4);
    localStorage.setItem('recentlyPlayed', JSON.stringify(updatedRecentlyPlayed));
    setJumpBackIn(updatedRecentlyPlayed);
  };

  const shuffleQueue = () => {
    const shuffledQueue = [...queue];
    for (let i = shuffledQueue.length - 1; i > 0; i--) {
      const j = Math.floor(Math.random() * (i + 1));
      [shuffledQueue[i], shuffledQueue[j]] = [shuffledQueue[j], shuffledQueue[i]];
    }
    setQueue(shuffledQueue);
    setShuffleOn(!shuffleOn);
  };

  const addToPlaylist = (track: Track, playlistName: string) => {
    const updatedPlaylists = playlists.map((playlist) =>
      playlist.name === playlistName ? { ...playlist, tracks: [...playlist.tracks, track] } : playlist
    );
    setPlaylists(updatedPlaylists);
    localStorage.setItem('playlists', JSON.stringify(updatedPlaylists));
  };

  const handleTrackEnd = useCallback(() => {
    console.log("Track ended, current repeat mode:", repeatMode);
    console.log("Current queue length:", queue.length);
    console.log("Current track:", currentTrack?.title);
  
    // First, let's handle repeat mode 'one' (single track repeat)
    if (repeatMode === 'one') {
      console.log("Handling repeat mode ONE");
      if (audioRef.current) {
        audioRef.current.currentTime = 0;
        void audioRef.current.play();
      }
      return;
    }
  
    // Handle repeat mode 'all' (repeat entire queue)
    if (repeatMode === 'all') {
      if (queue.length === 1) {
        if (audioRef.current) {
          audioRef.current.currentTime = 0;
          void audioRef.current.play();
        }
      } else {
        const currentIndex = queue.findIndex(track => track.id === currentTrack?.id);
        if (currentIndex === queue.length - 1) {
          setCurrentTrack(queue[0]);
          setQueue(queue);
        } else {
          skipTrack();
        }
      }
      return;
    }
  
    // Default behavior (repeatMode === 'off')
    console.log("Repeat mode OFF, standard behavior");
    if (queue.length > 1) {
      skipTrack();
    } else {
      setIsPlaying(false);
    }
  }, [repeatMode, queue, currentTrack, skipTrack, setIsPlaying]);

  // Effect for managing audio loop property
  useEffect(() => {
    console.log("Audio loop property updating, repeat mode:", repeatMode);
    if (audioRef.current) {
      const shouldLoop = repeatMode === 'one';
      console.log("Setting audio loop to:", shouldLoop);
      audioRef.current.loop = shouldLoop;
    }
  }, [repeatMode]);

// Effect for setting up the ended event listener
useEffect(() => {
  // Get reference to the audio element
  const audio = audioRef.current;
  
  // Create the event handler
  const handleEnded = () => {
    handleTrackEnd();
  };
  
  // Add the event listener
  audio.addEventListener('ended', handleEnded);

  // Cleanup function to remove the event listener
  return () => {
    audio.removeEventListener('ended', handleEnded);
  };
}, [handleTrackEnd]); // Only re-run if handleTrackEnd changes
  
  

  const handleTimeUpdate = useCallback(() => {
    setSeekPosition(audioRef.current.currentTime);
    localStorage.setItem('seekPosition', audioRef.current.currentTime.toString());
  }, []);
  
  // Update duration when metadata is loaded
  const handleLoadedMetadata = useCallback(() => {
    setDuration(audioRef.current.duration);
  }, []);

  const handleSeek = (time: number) => {
    if (audioRef.current) {
      audioRef.current.currentTime = time;
      setSeekPosition(time);
    }
  };

  const handleSeekInputChange = (e: ChangeEvent<HTMLInputElement>) => {
    const newTime = parseFloat(e.target.value);
    handleSeek(newTime);
  };

  const handleVolumeChange = (e: ChangeEvent<HTMLInputElement>) => {
    const newVolume = parseFloat(e.target.value);
    audioRef.current.volume = newVolume;
    setVolume(newVolume);
  };

  // const closeContextMenu = () => {
  //   setShowContextMenu(false);
  // };

  const createPlaylist = () => {
    if (newPlaylistName) {
      const newPlaylist: Playlist = {
        name: newPlaylistName,
        image: newPlaylistImage || '/placeholder.svg?height=80&width=80',
        tracks: selectedTracksForNewPlaylist,
      };
      const updatedPlaylists = [...playlists, newPlaylist];
      setPlaylists(updatedPlaylists);
      setNewPlaylistName('');
      setNewPlaylistImage(null);
      setSelectedTracksForNewPlaylist([]);
      setShowCreatePlaylist(false);
      setShowSearchInPlaylistCreation(false);
      localStorage.setItem('playlists', JSON.stringify(updatedPlaylists));
    }
  };

  const handleImageUpload = (e: ChangeEvent<HTMLInputElement>) => {
    const file = e.target.files?.[0];
    if (file) {
      const reader = new FileReader();
      reader.onloadend = () => {
        setNewPlaylistImage(reader.result as string);
      };
      reader.readAsDataURL(file);
    }
  };

  const openAddToPlaylistModal = (track: Track) => {
    setContextMenuTrack(track);
    setShowAddToPlaylistModal(true);
  };

  const handleAddToPlaylist = () => {
    if (selectedPlaylistForAdd && contextMenuTrack) {
      addToPlaylist(contextMenuTrack, selectedPlaylistForAdd);
      setShowAddToPlaylistModal(false);
      setSelectedPlaylistForAdd(null);
    }
  };

  const toggleTrackSelection = (track: Track) => {
    setSelectedTracksForNewPlaylist((prev) =>
      prev.some((t) => t.id === track.id) ? prev.filter((t) => t.id !== track.id) : [...prev, track]
    );
  };

  const openPlaylist = (playlist: Playlist) => {
    setCurrentPlaylist(playlist);
    setView('playlist');
  };

  // eslint-disable-next-line @typescript-eslint/no-unused-vars
  const pinPlaylist = (playlist: Playlist) => {
    console.log('Pin playlist functionality not implemented yet');
  };

  const handleContextMenu = (e: MouseEvent, item: Track | Playlist) => {
    e.preventDefault();
    const options: ContextMenuOption[] = [
      { label: 'Add to Queue', action: () => addToQueue(item as Track) },
      { label: 'Add to Playlist', action: () => openAddToPlaylistModal(item as Track) },
      { label: 'Add to Liked Songs', action: () => toggleLike(item as Track) },
      { label: 'Download', action: () => downloadTrack(item as Track) },
    ];

    if ('tracks' in item) {
      options.push({ label: 'Pin Playlist', action: () => pinPlaylist(item as Playlist) });
    }

    setContextMenuPosition({ x: e.clientX, y: e.clientY });
    setContextMenuOptions(options);
    if ('tracks' in item) {
      setContextMenuPlaylist(item as Playlist);
    } else {
      setContextMenuTrack(item as Track);
    }
    setContextMenuTrack(item as Track);
  };

  const CustomContextMenu = ({ x, y, onClose, options }: CustomContextMenuProps) => {
    return (
      <div
        className="fixed bg-gray-800 rounded-lg shadow-lg p-2 z-50"
        style={{ top: y, left: x }}
        onMouseLeave={onClose}
      >
        {options.map((option, index) => (
          <button
            key={index}
            className="block w-full text-left px-4 py-2 hover:bg-gray-700"
            onClick={() => {
              option.action();
              onClose();
            }}
          >
            {option.label}
          </button>
        ))}
      </div>
    );
  };
  const TrackItem = ({ track, showArtist = true, inPlaylistCreation = false }: TrackItemProps) => {
    const [isHovered, setIsHovered] = useState(false);
    // eslint-disable-next-line @typescript-eslint/no-unused-vars
    const [isOfflineAvailable, setIsOfflineAvailable] = useState(false);
  
  useEffect(() => {
    const checkOfflineAvailability = async () => {
      const offlineTrack = await getOfflineTrack(track.id);
      setIsOfflineAvailable(!!offlineTrack);
    };
    checkOfflineAvailability();
  }, [track.id]);

    return (
      <div
        className="group flex items-center space-x-4 bg-gray-800 bg-opacity-40 rounded-lg p-2 relative cursor-pointer"
        onClick={() => playTrack(track)}
        onContextMenu={(e) => handleContextMenu(e, track)}
        onMouseEnter={() => setIsHovered(true)}
        onMouseLeave={() => setIsHovered(false)}
      >
        <div className="relative">
          <img src={track.album.cover_medium} alt={track.title} className="w-12 h-12 rounded-md" />
          {isHovered && (
            <button
              className="absolute inset-0 bg-black bg-opacity-50 flex items-center justify-center transition-opacity duration-300"
              onClick={(e) => {
                e.stopPropagation();
                playTrack(track);
              }}
            >
              <Play className="w-6 h-6 text-white" />
            </button>
          )}
        </div>
        <div className="flex-grow">
          <p className="font-medium">{track.title}</p>
          {showArtist && <p className="text-sm text-gray-400">{track.artist.name}</p>}
        </div>
        {inPlaylistCreation ? (
          <input
            type="checkbox"
            checked={selectedTracksForNewPlaylist.some((t) => t.id === track.id)}
            onChange={(e) => {
              e.stopPropagation();
              toggleTrackSelection(track);
            }}
            className="ml-auto"
          />
        ) : (
          isHovered && (
            <div className="flex space-x-2 transition-opacity duration-300">
              <button
                className="bg-gray-700 rounded-full p-2"
                onClick={(e) => {
                  e.stopPropagation();
                  addToQueue(track);
                }}
              >
                <Plus className="w-4 h-4 text-white" />
              </button>
              <button
                className="bg-gray-700 rounded-full p-2"
                onClick={(e) => {
                  e.stopPropagation();
                  openAddToPlaylistModal(track);
                }}
              >
                <Library className="w-4 h-4 text-white" />
              </button>
            </div>
          )
        )}
      </div>
    );
  };

  const playPlaylist = (playlist: Playlist) => {
    setQueue(playlist.tracks);
    setCurrentTrack(playlist.tracks[0]);
    setIsPlaying(true);
  };

  const downloadPlaylist = async (playlist: Playlist) => {
    setIsDownloading(true);
    setDownloadProgress(0);
    const totalTracks = playlist.tracks.length;
    let downloadedTracks = 0;

    for (const track of playlist.tracks) {
      await downloadTrack(track);
      downloadedTracks++;
      setDownloadProgress((downloadedTracks / totalTracks) * 100);
    }
    playlist.downloaded = true;
    setIsDownloading(false);
  };

  const downloadTrack = async (track: Track) => {
    try {
      const response = await fetch(`${API_BASE_URL}/api/track/${track.id}.mp3`);
      const blob = await response.blob();
      const objectURL = URL.createObjectURL(blob);

      const offlineTracks = JSON.parse(localStorage.getItem('offlineTracks') || '{}') as Record<string, string>;
      offlineTracks[track.id] = objectURL;
      localStorage.setItem('offlineTracks', JSON.stringify(offlineTracks));

      // Save the blob to IndexedDB for permanent storage
      const db = await openDatabase();
      const transaction = db.transaction('tracks', 'readwrite');
      const store = transaction.objectStore('tracks');
      store.put({ id: track.id, blob });
    } catch (error) {
      console.error('Error downloading track:', error);
    }
  };

  const openDatabase = (): Promise<IDBDatabase> => {
    return new Promise((resolve, reject) => {
      const request = indexedDB.open('OctaveDB', 1);

      request.onupgradeneeded = (event) => {
        const db = (event.target as IDBOpenDBRequest).result;
        if (!db.objectStoreNames.contains('tracks')) {
          db.createObjectStore('tracks', { keyPath: 'id' });
        }
      };

      request.onsuccess = (event) => {
        resolve((event.target as IDBOpenDBRequest).result);
      };

      request.onerror = (event) => {
        reject((event.target as IDBOpenDBRequest).error);
      };
    });
  };

  const getOfflineTrack = async (trackId: string): Promise<string | null> => {
    // Check IndexedDB for the track blob
    const db = await openDatabase();
    const transaction = db.transaction('tracks', 'readonly');
    const store = transaction.objectStore('tracks');
    console.log(store);
    const request = store.get(trackId);

    return new Promise((resolve, reject) => {
      request.onsuccess = (event) => {
        const result = (event.target as IDBRequest).result;
        if (result) {
          const objectURL = URL.createObjectURL(result.blob);
          resolve(objectURL);
        } else {
          resolve(null);
        }
      };

      request.onerror = (event) => {
        reject((event.target as IDBRequest).error);
      };
    });
  };
  
  const toggleLike = (track: Track | null = currentTrack) => {
    if (!track) return;

    const likedSongsPlaylist = playlists.find((p) => p.name === 'Liked Songs');
    if (!likedSongsPlaylist) return;

    const updatedPlaylists = playlists.map((playlist) => {
      if (playlist.name === 'Liked Songs') {
        const isAlreadyLiked = playlist.tracks.some((t) => t.id === track.id);
        if (isAlreadyLiked) {
          return { ...playlist, tracks: playlist.tracks.filter((t) => t.id !== track.id) };
        } else {
          return { ...playlist, tracks: [...playlist.tracks, track] };
        }
      }
      return playlist;
    });

    setPlaylists(updatedPlaylists);
    localStorage.setItem('playlists', JSON.stringify(updatedPlaylists));
    setIsLiked(!isLiked);
  };

  const isTrackLiked = (track: Track) => {
    const likedSongsPlaylist = playlists.find((p) => p.name === 'Liked Songs');
    return likedSongsPlaylist ? likedSongsPlaylist.tracks.some((t) => t.id === track.id) : false;
  };

  const smartShuffle = (playlist: Playlist) => {
    const artistCounts: Record<string, number> = {};
    playlist.tracks.forEach((track) => {
      artistCounts[track.artist.name] = (artistCounts[track.artist.name] || 0) + 1;
    });

    const mostCommonArtist = Object.keys(artistCounts).reduce((a, b) =>
      artistCounts[a] > artistCounts[b] ? a : b
    );

    const additionalTracks = searchResults
      .filter(
        (track) => track.artist.name === mostCommonArtist && !playlist.tracks.some((t) => t.id === track.id)
      )
      .slice(0, 5);

    const newPlaylistTracks = [...playlist.tracks, ...additionalTracks];
    const shuffledTracks = newPlaylistTracks.sort(() => Math.random() - 0.5);

    const updatedPlaylist = { ...playlist, tracks: shuffledTracks };
    const updatedPlaylists = playlists.map((p) => (p.name === playlist.name ? updatedPlaylist : p));

    setPlaylists(updatedPlaylists);
    localStorage.setItem('playlists', JSON.stringify(updatedPlaylists));
    setCurrentPlaylist(updatedPlaylist);
  };

  const parseLyrics = (lyricsString: string): Lyric[] => {
    const parsedLyrics = lyricsString.split('\n').map((line) => {
      const [time, text] = line.split(']');
      const [minutes, seconds] = time.replace('[', '').split(':');
      const timeInSeconds = parseFloat(minutes) * 60 + parseFloat(seconds);
      return {
        time: parseFloat(timeInSeconds.toFixed(1)),
        text: text.trim(),
      };
    });
    return parsedLyrics;
  };

  const fetchLyrics = async (track: Track) => {
    try {
      const response = await fetch(`${API_BASE_URL}/api/lyrics`, {
        method: 'POST',
        headers: { 'Content-Type': 'application/json' },
        body: JSON.stringify({ title: track.title, artist: track.artist.name }),
      });
      const data = await response.json();
      if (data.success && data.synced) {
        const parsedLyrics = parseLyrics(data.lyrics);
        setLyrics(parsedLyrics);
      } else {
        setLyrics([]);
      }
    } catch (error) {
      console.error('Error fetching lyrics:', error);
      setLyrics([]);
    }
  };


  const toggleLyricsView = () => {
    setShowLyrics(!showLyrics);
  };

  

  useEffect(() => {
    const savedQueue = JSON.parse(localStorage.getItem('queue') || '[]') as Track[];
    if (savedQueue.length > 0) {
      setQueue(savedQueue);
    }
  }, []);

  useEffect(() => {
    localStorage.setItem('queue', JSON.stringify(queue));
  }, [queue]);

  
  

  useEffect(() => {
    const updateCurrentLyric = () => {
      if (lyrics.length === 0) return;
  
      const currentTime = parseFloat(audioRef.current.currentTime.toFixed(1));
      const index = lyrics.findIndex((lyric) => lyric.time > currentTime);
  
      setCurrentLyricIndex(index > 0 ? index - 1 : lyrics.length - 1);
    };
    const interval = setInterval(updateCurrentLyric, 500);
    return () => clearInterval(interval);
  }, [lyrics]);

  const formatTime = (seconds: number): string => {
    const minutes = Math.floor(seconds / 60);
    const remainingSeconds = Math.floor(seconds % 60);
    return `${minutes}:${remainingSeconds.toString().padStart(2, '0')}`;
  };
  return (
    <div className="h-screen flex flex-col bg-black text-white overflow-hidden">
      {/* Mobile View */}
      <div className="md:hidden flex flex-col h-full">
        <header className="p-4 flex justify-between items-center">
          <h1 className="text-3xl font-bold">Good morning</h1>
          <div className="flex space-x-4">
            <Bell className="w-6 h-6" />
            <Clock className="w-6 h-6" />
            <Cog className="w-6 h-6" />
          </div>
        </header>
        <form
          onSubmit={(e: FormEvent<HTMLFormElement>) => e.preventDefault()}
          className="px-4 mb-4"
        >
          <input
            type="text"
            placeholder="Search tracks..."
            value={searchQuery}
            onChange={(e: ChangeEvent<HTMLInputElement>) => setSearchQuery(e.target.value)}
            className="w-full p-2 rounded-full bg-gray-800 text-white"
          />
        </form>
        <nav className="px-4 mb-4">
          <ul className="flex space-x-2 overflow-x-auto custom-scrollbar">
            <li>
              <button className="bg-gray-800 rounded-full px-4 py-2 text-sm font-medium">
                Music
              </button>
            </li>
            <li>
              <button className="bg-gray-800 rounded-full px-4 py-2 text-sm font-medium">
                Podcasts &amp; Shows
              </button>
            </li>
            <li>
              <button className="bg-gray-800 rounded-full px-4 py-2 text-sm font-medium">
                Audiobooks
              </button>
            </li>
          </ul>
        </nav>
        <main className="flex-1 overflow-y-auto custom-scrollbar px-4 pb-20">
          {showLyrics ? (
            <div className="h-full flex flex-col items-center justify-center">
              <h2 className="text-2xl font-bold mb-4">{currentTrack?.title}</h2>
              <p className="text-lg mb-8">{currentTrack?.artist.name}</p>
              <div className="text-center" ref={lyricsRef}>
                {lyrics.map((lyric, index) => (
                  <p
                    key={index}
                    className={`text-lg ${
                      index === currentLyricIndex ? 'text-green-500 font-bold' : 'text-gray-400'
                    }`}
                  >
                    {lyric.text}
                  </p>
                ))}
              </div>
            </div>
          ) : view === 'playlist' && currentPlaylist ? (
            <section>
              {/* Playlist Header */}
              <div className="relative h-64 mb-4">
                <img
                  src={currentPlaylist.image}
                  alt={currentPlaylist.name}
                  className="w-full h-full object-cover rounded-lg"
                  style={{ filter: 'blur(5px) brightness(0.5)' }}
                />
                <div className="absolute inset-0 flex flex-col justify-end p-4">
                  <h2 className="text-4xl font-bold mb-2">{currentPlaylist.name}</h2>
                  <div className="flex space-x-2">
                    <button
                      className="bg-white text-black rounded-full px-4 py-2 text-sm font-semibold"
                      onClick={() => playPlaylist(currentPlaylist)}
                    >
                      Play
                    </button>
                    <button
                      className="bg-gray-800 text-white rounded-full px-4 py-2 text-sm font-semibold"
                      onClick={shuffleQueue}
                    >
                      <Shuffle className="w-4 h-4" />
                    </button>
                    <button
                      className="bg-gray-800 text-white rounded-full px-4 py-2 text-sm font-semibold"
                      onClick={() => smartShuffle(currentPlaylist)}
                    >
                      Smart Shuffle
                    </button>
                    <button
                      className="bg-gray-800 text-white rounded-full px-4 py-2 text-sm font-semibold"
                      onClick={() => downloadPlaylist(currentPlaylist)}
                    >
                      {isDownloading ? (
                        <div className="relative flex items-center">
                          <Download className={`w-4 h-4 mr-2 ${downloadProgress === 100 ? 'text-blue-500' : ''}`} />
                          <span>{Math.round(downloadProgress)}%</span>
                        </div>
                      ) : (
                        <Download className="w-4 h-4" />
                      )}
                    </button>
                  </div>
                </div>
              </div>
              {/* Playlist Tracks */}
              <div className="space-y-2">
                {currentPlaylist.tracks.map((track, index) => (
                  <TrackItem key={index} track={track} />
                ))}
              </div>
            </section>
          ) : searchQuery ? (
            <section>
              <h2 className="text-2xl font-bold mb-4">Search Results</h2>
              <div className="grid gap-4">
                {searchResults.map((track) => (
                  <TrackItem key={track.id} track={track} />
                ))}
              </div>
            </section>
          ) : view === 'library' ? (
            <section>
<<<<<<< HEAD
              <div className="flex justify-between items-center mb-4">
                <h2 className="text-2xl font-bold">Your Library</h2>
                <button
                  className="p-2 rounded-full hover:bg-white/10"
                  onClick={() => setShowCreatePlaylist(true)}
                >
                  <Plus className="w-6 h-6 text-white" />
                </button>
              </div>
              <div className="grid grid-cols-2 gap-4">
              {playlists.map((playlist) => (
                  <div
                    key={playlist.name}
                    className="bg-gray-800 bg-opacity-40 rounded-lg p-4 flex items-center cursor-pointer"
                    onClick={() => openPlaylist(playlist)}
=======
            <div className="flex justify-between items-center mb-4">
              <h2 className="text-2xl font-bold">Your Library</h2>
              <div className="flex space-x-2">
              <button
                className="bg-gray-700 text-white rounded-full p-2 hover:bg-gray-600"
                onClick={() => setShowCreatePlaylist(true)}
              >
                <Plus className="w-6 h-6" />
              </button>
                <button
                className="bg-gray-700 text-white rounded-full p-2 hover:bg-gray-600"
                onClick={() => {
                const sortedPlaylists = [...playlists].sort((a, b) => a.name.localeCompare(b.name));
                setPlaylists(sortedPlaylists);
                localStorage.setItem('playlists', JSON.stringify(sortedPlaylists));
                }}
                >
                &#x21C4;
                </button>
              </div>
            </div>
            <div className="grid grid-cols-1 gap-2">
              {playlists.map((playlist) => (
              <div
                key={playlist.name}
                className="bg-gray-900 rounded-lg p-2 flex items-center cursor-pointer relative"
                onClick={() => openPlaylist(playlist)}
                draggable
                onDragStart={(e) => {
                e.dataTransfer.setData('text/plain', playlist.name);
                }}
                onDrop={(e) => {
                e.preventDefault();
                const draggedPlaylistName = e.dataTransfer.getData('text/plain');
                const draggedPlaylist = playlists.find((p) => p.name === draggedPlaylistName);
                if (draggedPlaylist) {
                  const updatedPlaylists = playlists.filter((p) => p.name !== draggedPlaylistName);
                  updatedPlaylists.splice(playlists.indexOf(playlist), 0, draggedPlaylist);
                  setPlaylists(updatedPlaylists);
                  localStorage.setItem('playlists', JSON.stringify(updatedPlaylists));
                }
                }}
                onDragOver={(e) => e.preventDefault()}
              >
                <img
                src={playlist.image}
                alt={playlist.name}
                className="w-12 h-12 rounded mr-3"
                />
                <span className="font-medium text-sm">{playlist.name}</span>
                {playlist.pinned && (
                    <svg className="w-6 h-6 text-green-500 ml-2" fill="currentColor" viewBox="0 0 20 20">
                    <path d="M16.707 5.293a1 1 0 00-1.414 0L9 11.586 6.707 9.293a1 1 0 00-1.414 1.414l3 3a1 1 0 001.414 0l7-7a1 1 0 000-1.414z" />
                    </svg>
                )}
                {playlist.downloaded && (
                  <Download className="w-6 h-6 text-green-500 ml-2" />
                )}
                <button
                className="ml-auto bg-transparent rounded-full p-2 hover:bg-gray-600"
                onClick={(e) => {
                  e.stopPropagation();
                  setContextMenuPlaylist(playlist);
                  setShowContextMenu(true);
                }}
                >
                <svg className="w-5 h-5 text-white" fill="currentColor" viewBox="0 0 20 20">
                  <path d="M6 10a2 2 0 110-4 2 2 0 010 4zm4 0a2 2 0 110-4 2 2 0 010 4zm4 0a2 2 0 110-4 2 2 0 010 4z" />
                </svg>
                </button>
                {showContextMenu && contextMenuPlaylist && contextMenuPlaylist === playlist && (
                <div className="absolute right-0 mt-2 w-40 bg-gray-900 rounded-lg shadow-xl z-10 border border-gray-700">
                  <button
                  className="flex items-center px-4 py-2 text-sm text-gray-300 hover:bg-gray-700 w-full text-left"
                  onClick={() => {
                    const updatedPlaylists = playlists.map((p) =>
                    p.name === playlist.name ? { ...p, pinned: !p.pinned } : p
                    );
                    setPlaylists(updatedPlaylists);
                    localStorage.setItem('playlists', JSON.stringify(updatedPlaylists));
                    setShowContextMenu(false);
                  }}
>>>>>>> 116ed586
                  >
                  {playlist.pinned ? 'Unpin' : 'Pin'}
                  </button>
                  <button
                  className="flex items-center px-4 py-2 text-sm text-gray-300 hover:bg-gray-700 w-full text-left"
                  onClick={() => {
                    if (confirm('Are you sure you want to delete this playlist?')) {
                    const updatedPlaylists = playlists.filter((p) => p.name !== playlist.name);
                    setPlaylists(updatedPlaylists);
                    localStorage.setItem('playlists', JSON.stringify(updatedPlaylists));
                    }
                    setShowContextMenu(false);
                  }}
                  >
                  Delete
                  </button>
                </div>
                )}
              </div>
              ))}
            </div>
            </section>
          ) :
          
          (
            <>
              {/* Playlists */}
              <section className="mb-6">
                <div className="grid grid-cols-2 gap-2">
                  {playlists.map((playlist, index) => (
                    <div
                      key={index}
                      className="bg-gray-800 bg-opacity-40 rounded-lg p-4 flex items-center cursor-pointer"
                      onClick={() => openPlaylist(playlist)}
                    >
                      <img
                        src={playlist.image}
                        alt={playlist.name}
                        className="w-12 h-12 rounded mr-3"
                      />
                      <span className="font-medium text-sm">{playlist.name}</span>
                    </div>
                  ))}
                </div>
              </section>
              {/* Jump Back In */}
              <section className="mb-6">
                <h2 className="text-2xl font-bold mb-4">Jump Back In</h2>
                <div className="flex space-x-4 overflow-x-auto custom-scrollbar">
                  {jumpBackIn.map((track, index) => (
                    <div key={index} className="flex-shrink-0 w-40">
                      <div className="relative">
                        <img
                          src={track.album.cover_medium}
                          alt={track.title}
                          className="w-40 h-40 object-cover rounded-lg mb-2"
                        />
                        <button
                          className="absolute inset-0 bg-black bg-opacity-50 flex items-center justify-center opacity-0 hover:opacity-100 transition-opacity"
                          onClick={() => playTrack(track)}
                        >
                          <Play className="w-12 h-12 text-white" />
                        </button>
                      </div>
                      <p className="font-medium text-sm">{track.title}</p>
                    </div>
                  ))}
                </div>
              </section>
              {/* Recommended */}
              <section>
                <h2 className="text-2xl font-bold mb-4">Recommended for you</h2>
                <div className="grid grid-cols-1 gap-4">
                  {searchResults.map((track) => (
                    <TrackItem key={track.id} track={track} />
                  ))}
                </div>
              </section>
            </>
          )}
        </main>
        {/* Mobile Footer */}
        {!isPlayerOpen && (
          <footer
          className="bg-black p-4 flex justify-around fixed bottom-0 left-0 right-0"
          style={{ zIndex: 9999 }}
        >
          <button
            className="flex flex-col items-center text-gray-400 hover:text-white"
            onClick={() => {
              setView('home');
              setSearchQuery('');
            }}
          >
            <Home className="w-6 h-6" />
            <span className="text-xs mt-1">Home</span>
          </button>
          <button
            className="flex flex-col items-center text-gray-400 hover:text-white"
            onClick={() => setView('search')}
          >
            <Search className="w-6 h-6" />
            <span className="text-xs mt-1">Search</span>
          </button>
          <button
          className="flex flex-col items-center text-gray-400 hover:text-white"
          onClick={() => {
            setShowMobileLibrary(true);
            setView('library');
          }}
        >
          <Library className="w-6 h-6" />
          <span className="text-xs mt-1">Your Library</span>
        </button>

        </footer>
        )}
        {/* Mobile Miniplayer */}
        {currentTrack && (
          <MobilePlayer
            currentTrack={currentTrack}
            currentTrackIndex={queue.findIndex((t) => t.id === currentTrack?.id)}
            isPlaying={isPlaying}
            removeFromQueue={removeFromQueue}
            togglePlay={togglePlay}
            skipTrack={skipTrack}
            previousTrack={previousTrack}
            seekPosition={seekPosition}
            duration={duration}
            handleSeek={handleSeek}
            isLiked={isLiked}
            repeatMode={repeatMode}
            setRepeatMode={setRepeatMode}
            toggleLike={toggleLike}
            lyrics={lyrics}
            currentLyricIndex={currentLyricIndex}
            queue={queue}
            previousTracks={previousTracks} // Add this
            shuffleOn={shuffleOn}
            shuffleQueue={shuffleQueue}
            showLyrics={showLyrics}
            toggleLyricsView={toggleLyricsView}
            onQueueItemClick={onQueueItemClick}
            setIsPlayerOpen={setIsPlayerOpen} 
          />
      )}
      </div>
      {/* Desktop View */}
      <div className="hidden md:flex flex-1 gap-2 p-2 overflow-y-auto custom-scrollbar">
        {showContextMenu && (
          <CustomContextMenu
            x={contextMenuPosition.x}
            y={contextMenuPosition.y}
            onClose={() => setShowContextMenu(false)}
            options={contextMenuOptions}
          />
        )}
        {/* Sidebar */}
        <aside className="w-64 bg-gradient-to-b from-gray-900 to-black rounded-lg p-4 overflow-y-auto custom-scrollbar">
          <nav className="space-y-4">
            {/* Main Navigation */}
            <div className="bg-gray-800 bg-opacity-40 backdrop-blur-sm rounded-lg p-3 space-y-2">
              <button
          className="flex items-center text-white hover:text-white w-full py-2 px-3 rounded-lg transition-colors duration-200"
          onClick={() => setView('home')}
              >
          <Home className="w-6 h-6 mr-3" />
          Home
              </button>
              <button
          className="flex items-center text-white hover:text-white w-full py-2 px-3 rounded-lg transition-colors duration-200"
          onClick={() => setView('search')}
              >
          <Search className="w-6 h-6 mr-3" />
          Search
              </button>
            </div>
            {/* Your Library */}
            <div className="bg-gray-800 bg-opacity-40 backdrop-blur-sm rounded-lg p-3">
              <div className="flex items-center justify-between mb-2">
          <div className="flex items-center text-white">
            <Library className="w-6 h-6 mr-3" />
            Your Library
          </div>
          <Plus
            className="w-5 h-5 text-white hover:text-white cursor-pointer transition-colors duration-200"
            onClick={() => setShowCreatePlaylist(true)}
          />
              </div>
              <div className="space-y-2">
          {playlists.map((playlist, index) => (
            <div
              key={index}
              className="flex items-center space-x-3 bg-gray-800 bg-opacity-40 backdrop-blur-sm rounded-md p-2 cursor-pointer hover:bg-gray-600 transition-colors duration-200"
              onClick={() => openPlaylist(playlist)}
            >
              <img src={playlist.image} alt={playlist.name} className="w-10 h-10 rounded-md" />
              <div>
                <p className="text-sm text-white">{playlist.name}</p>
                <p className="text-xs text-gray-400">Playlist</p>
              </div>
            </div>
          ))}
              </div>
            </div>
          </nav>
        </aside>
        {/* Main Content */}
        <main className="flex-1 bg-gradient-to-b from-gray-900 to-black rounded-lg p-4 overflow-y-auto custom-scrollbar">
          <header className="flex justify-between items-center mb-6">
            <form
              onSubmit={(e: FormEvent<HTMLFormElement>) => e.preventDefault()}
              className="w-full max-w-md"
            >
              <input
                type="text"
                placeholder="Search tracks..."
                value={searchQuery}
                onChange={(e: ChangeEvent<HTMLInputElement>) => setSearchQuery(e.target.value)}
                className="w-full p-2 rounded-full bg-gray-800 text-white"
              />
            </form>
            <div className="relative flex items-center">
              {!window.matchMedia('(display-mode: standalone)').matches && (
              <button
                className="bg-white text-black rounded-full px-4 py-2 text-sm font-semibold ml-4"
                onClick={() => {
                const installPromptEvent = window.deferredPrompt;
                if (installPromptEvent) {
                  installPromptEvent.prompt();
                    installPromptEvent.userChoice.then((choiceResult: { outcome: 'accepted' | 'dismissed' }) => {
                    if (choiceResult.outcome === 'accepted') {
                    console.log('User accepted the install prompt');
                    } else {
                    console.log('User dismissed the install prompt');
                    }
                    window.deferredPrompt = null;
                    });
                }
                }}
              >
                Install App
              </button>
              )}
              {/* User Menu */}
              <div className="relative ml-4">
              <button
                className="w-8 h-8 rounded-full bg-gray-700 flex items-center justify-center"
                onClick={() => setShowUserMenu(!showUserMenu)}
              >
                <User className="w-5 h-5" />
              </button>
                {showUserMenu && (
                <div className="absolute right-0 mt-2 w-64 bg-gray-900 rounded-lg shadow-xl z-10 border border-gray-700">
                  <button
                  className="flex items-center px-6 py-3 text-lg text-gray-300 hover:bg-gray-700 w-full text-left rounded-t-lg"
                  onClick={() => {
                  setView('settings');
                  setShowUserMenu(false);
                  }}
                  >
                  <Cog className="w-5 h-5 mr-3" />
                  Settings
                  </button>
                  <button
                  className="flex items-center px-6 py-3 text-lg text-gray-300 hover:bg-gray-700 w-full text-left"
                  onClick={() => {
                  console.log('Profile');
                  setShowUserMenu(false);
                  }}
                  >
                  <User className="w-5 h-5 mr-3" />
                  Profile
                  </button>
                  <button
                  className="flex items-center px-6 py-3 text-lg text-gray-300 hover:bg-gray-700 w-full text-left rounded-b-lg"
                  onClick={() => {
                  console.log('Log out');
                  setShowUserMenu(false);
                  }}
                  >
                  <LogOut className="w-5 h-5 mr-3" />
                  Log out
                  </button>
                </div>
                )}
              </div>
            </div>
          </header>
          {/* Main Content Area */}
          {showLyrics ? (
            <div className="h-full flex flex-col items-center justify-center">
              <h2 className="text-3xl font-bold mb-4">{currentTrack?.title}</h2>
              <p className="text-xl mb-8">{currentTrack?.artist.name}</p>
              <div className="text-center max-h-[60vh] overflow-y-auto" ref={lyricsRef}>
                {lyrics.map((lyric, index) => (
                  <p
                    key={index}
                    className={`text-xl mb-4 ${
                      index === currentLyricIndex ? 'text-green-500 font-bold' : 'text-gray-400'
                    }`}
                  >
                    {lyric.text}
                  </p>
                ))}
              </div>
            </div>
          ) : view === 'settings' ? (
            <section>
              <h2 className="text-2xl font-bold mb-4">Settings</h2>
              <div className="space-y-4">
              <div className="bg-gray-800 bg-opacity-40 rounded-lg p-4">
                <h3 className="text-xl font-semibold mb-2">Account</h3>
                <p className="text-gray-400">Manage your account settings and set e-mail preferences.</p>
              </div>
              <div className="bg-gray-800 bg-opacity-40 rounded-lg p-4">
                <h3 className="text-xl font-semibold mb-2">Playback</h3>
                <p className="text-gray-400">Customize your playback settings.</p>
                <div className="mt-2">
                <label className="block text-sm font-medium text-gray-400 mb-1">Default Volume</label>
                <input
                  type="range"
                  min="0"
                  max="1"
                  step="0.01"
                  value={volume}
                  onChange={(e) => {
                  const newVolume = parseFloat(e.target.value);
                  setVolume(newVolume);
                  localStorage.setItem('volume', newVolume.toString());
                  }}
                  className="w-full h-1 bg-gray-700 rounded-full appearance-none cursor-pointer"
                />
                </div>
                <div className="mt-2">
                <label className="block text-sm font-medium text-gray-400 mb-1">Default Music Quality</label>
                <select
                  className="w-full p-2 rounded bg-gray-700 text-white"
                  onChange={(e) => {
                  const quality = e.target.value;
                  localStorage.setItem('musicQuality', quality);
                  }}
                  defaultValue={localStorage.getItem('musicQuality') || 'high'}
                >
                  <option value="low">Low</option>
                  <option value="medium">Medium</option>
                  <option value="high">High</option>
                </select>
                </div>
              </div>
              <div className="bg-gray-800 bg-opacity-40 rounded-lg p-4">
                <h3 className="text-xl font-semibold mb-2">Privacy</h3>
                <p className="text-gray-400">Control your privacy settings and data usage.</p>
                <div className="mt-2">
                <label className="block text-sm font-medium text-gray-400 mb-1">Cache Music</label>
                <input
                  type="checkbox"
                  checked={localStorage.getItem('cacheMusic') === 'true'}
                  onChange={(e) => {
                  const cacheMusic = e.target.checked;
                  localStorage.setItem('cacheMusic', cacheMusic.toString());
                  }}
                  className="w-4 h-4 text-green-500 bg-gray-700 rounded border-gray-600 focus:ring-green-500"
                />
                </div>
              </div>
              <div className="bg-gray-800 bg-opacity-40 rounded-lg p-4">
                <h3 className="text-xl font-semibold mb-2">Notifications</h3>
                <p className="text-gray-400">Set your notification preferences.</p>
              </div>
              <div className="bg-gray-800 bg-opacity-40 rounded-lg p-4">
                <h3 className="text-xl font-semibold mb-2">Beta Features</h3>
                <p className="text-gray-400">Toggle beta features on or off.</p>
                <div className="mt-2">
                <label className="block text-sm font-medium text-gray-400 mb-1">Enable Beta Features</label>
                <input
                  type="checkbox"
                  checked={localStorage.getItem('betaFeatures') === 'true'}
                  onChange={(e) => {
                  const betaFeatures = e.target.checked;
                  localStorage.setItem('betaFeatures', betaFeatures.toString());
                  }}
                  className="w-4 h-4 text-green-500 bg-gray-700 rounded border-gray-600 focus:ring-green-500"
                />
                </div>
              </div>
              </div>
            </section>
          ) : view === 'playlist' && currentPlaylist ? (
 
            <section>
              {/* Playlist Header */}
              <div className="relative h-64 mb-4">
                <img
                  src={currentPlaylist.image}
                  alt={currentPlaylist.name}
                  className="w-full h-full object-cover rounded-lg"
                  style={{ filter: 'blur(5px) brightness(0.5)' }}
                />
                <div className="absolute inset-0 flex items-end p-4">
                  <div className="flex-grow">
                    <h2 className="text-4xl font-bold mb-2">{currentPlaylist.name}</h2>
                    <p className="text-sm text-gray-300">{currentPlaylist.tracks.length} tracks</p>
                  </div>
                  <div className="flex space-x-2">
                    <button
                      className="bg-white text-black rounded-full px-4 py-2 text-sm font-semibold"
                      onClick={() => playPlaylist(currentPlaylist)}
                    >
                      Play
                    </button>
                    <button
                      className="bg-gray-800 text-white rounded-full px-4 py-2 text-sm font-semibold"
                      onClick={shuffleQueue}
                    >
                      <Shuffle className="w-4 h-4" />
                    </button>
                    <button
                      className="bg-gray-800 text-white rounded-full px-4 py-2 text-sm font-semibold"
                      onClick={() => smartShuffle(currentPlaylist)}
                    >
                      Smart Shuffle
                    </button>
                    <button
                      className="bg-gray-800 text-white rounded-full px-4 py-2 text-sm font-semibold"
                      onClick={() => downloadPlaylist(currentPlaylist)}
                    >
                      {isDownloading ? (
                        <div className="relative">
                          <Download className="w-4 h-4" />
                          <div
                            className="absolute inset-0 rounded-full border-2 border-green-500"
                            style={{
                              clipPath: `circle(${downloadProgress}% at 50% 50%)`,
                            }}
                          ></div>
                        </div>
                      ) : (
                        <Download className="w-4 h-4" />
                      )}
                    </button>
                  </div>
                </div>
              </div>
              {/* Playlist Tracks */}
              <div className="space-y-2">
                {currentPlaylist.tracks.map((track, index) => (
                  <TrackItem key={index} track={track} />
                ))}
              </div>
            </section>
          ) : searchQuery ? (
            <section>
              <h2 className="text-2xl font-bold mb-4">Search Results</h2>
              <div className="grid grid-cols-2 gap-4">
                {searchResults.map((track) => (
                  <TrackItem key={track.id} track={track} />
                ))}
              </div>
            </section>
          ) : view === 'search' ? (
            <section>
              <h2 className="text-2xl font-bold mb-4">Search Results</h2>
              <div className="grid grid-cols-2 gap-4">
              {searchResults.map((track) => (
                <TrackItem key={track.id} track={track} />
              ))}
              </div>
            </section>
            ) : (
            <>
              <h1 className="text-3xl font-bold mb-6">Good morning</h1>
              {/* Recently Played Playlists */}
              {playlists.length > 0 && (
                <section className="mb-8 overflow-y-auto custom-scrollbar">
                  <h2 className="text-2xl font-bold mb-4">Recently played</h2>
                  <div className="grid grid-cols-3 gap-4">
                    {playlists.slice(0, 6).map((playlist, index) => (
                      <div
                        key={index}
                        className="bg-gray-800 bg-opacity-40 rounded-lg p-4 flex items-center cursor-pointer"
                        onClick={() => openPlaylist(playlist)}
                      >
                        <img
                          src={playlist.image}
                          alt={playlist.name}
                          className="w-16 h-16 rounded mr-4"
                        />
                        <span className="font-medium">{playlist.name}</span>
                      </div>
                    ))}
                  </div>
                </section>
              )}
              {/* Jump Back In */}
              <section className="mb-8">
                <h2 className="text-2xl font-bold mb-4">Jump Back In</h2>
                <div className="grid grid-cols-4 gap-4">
                  {jumpBackIn.map((track, index) => (
                    <div key={index}>
                      <div className="relative">
                        <img
                          src={track.album.cover_medium}
                          alt={track.title}
                          className="w-30 aspect-square object-cover rounded-lg mb-2"
                        />
                        <button
                          className="absolute inset-0 bg-black bg-opacity-50 flex items-center justify-center opacity-0 hover:opacity-100 transition-opacity"
                          onClick={() => playTrack(track)}
                        >
                          <Play className="w-12 h-12 text-white" />
                        </button>
                      </div>
                      <p className="font-medium">{track.title}</p>
                      <p className="text-sm text-gray-400">{track.artist.name}</p>
                    </div>
                  ))}
                </div>
              </section>
              
              {/* Recommended Tracks */}
              <section>
                <h2 className="text-2xl font-bold mb-4">Recommended</h2>
                <div className="grid grid-cols-2 gap-4">
                  {searchResults.map((track) => (
                    <TrackItem key={track.id} track={track} />
                  ))}
                </div>
              </section>
            </>
          )}
        </main>
        {/* Desktop Queue */}
        {showQueue && (
          <aside className="w-64 bg-gradient-to-b from-gray-900 to-black rounded-lg p-4 overflow-y-auto custom-scrollbar">
            <h2 className="text-xl font-bold mb-4">Queue</h2>
            {queue.length === 0 ? (
              <div>
          <p className="text-gray-400 mb-4">Your queue is empty.</p>
            <button
            className="w-full px-4 py-2 bg-gray-800 text-white rounded hover:bg-gray-600 transition-all duration-200"
            onClick={async () => {
              const mostPlayedArtists = getMostPlayedArtists();
              const randomSongs = await fetchRandomSongs(mostPlayedArtists);
              setQueue(randomSongs);
            }}
            >
            Add Suggestions
            </button>
              </div>
            ) : (
              <div className="space-y-2">
          {queue.map((track, index) => (
            <TrackItem key={index} track={track} showArtist={false} />
          ))}
              </div>
            )}
          </aside>
        )}
      </div>
      {/* Desktop Footer */}
      {currentTrack && (
        <footer className="bg-gradient-to-b from-black to-bg-blue-900 p-4 hidden md:block rounded-lg mx-2 mb-2">
          <div className="flex items-center justify-between">
            {/* Now Playing */}
            <div className="flex items-center space-x-4">
              <img
                src={currentTrack.album.cover_medium}
                alt={currentTrack.title}
                className="w-14 h-14 rounded-md"
              />
              <div>
                <p className="font-semibold">{currentTrack.title}</p>
                <p className="text-sm text-gray-400">{currentTrack.artist.name}</p>
              </div>
              <button
                  onClick={(e: MouseEvent<HTMLButtonElement>) => {
                    e.stopPropagation();
                    toggleLike();
                  }}
                >
                  <Heart className={`w-6 h-6 ${isLiked ? 'text-green-500 fill-current' : 'text-white'}`} />
            </button>
            </div>
            {/* Playback Controls */}
            <div className="flex flex-col items-center space-y-2 flex-grow mx-4">
              <div className="flex items-center space-x-4">
                <Shuffle
                  className={`w-5 h-5 cursor-pointer ${
                    shuffleOn ? 'text-green-500' : 'text-gray-400'
                  }`}
                  onClick={shuffleQueue}
                />
                <SkipBack
                  className="w-5 h-5 text-gray-400 hover:text-white cursor-pointer"
                  onClick={previousTrack}
                />
                <button className="bg-white rounded-full p-2" onClick={togglePlay}>
                  {isPlaying ? (
                    <Pause className="w-6 h-6 text-black" />
                  ) : (
                    <Play className="w-6 h-6 text-black" />
                  )}
                </button>
                <SkipForward
                  className="w-5 h-5 text-gray-400 hover:text-white cursor-pointer"
                  onClick={skipTrack}
                />
                <button onClick={toggleLyricsView}>
                  <Music
                    className={`w-5 h-5 ${showLyrics ? 'text-green-500' : 'text-gray-400'}`}
                  />
                </button>
              </div>
                
              <div className="w-full flex items-center space-x-2">
                <span className="text-xs">{formatTime(seekPosition)}</span>
                  <input
                    type="range"
                    min="0"
                    max={duration}
                    value={seekPosition}
                    onChange={handleSeekInputChange} // Use the new handler
                    className="w-full h-1 bg-gray-700 rounded-full appearance-none cursor-pointer"
                  />
                  <span className="text-xs">{formatTime(duration)}</span>
                </div>
            </div>


            {/* Volume and Queue */}
            <div className="flex items-center space-x-4">
              <Volume2 className="w-5 h-5 text-gray-400" />
              <input
                type="range"
                min="0"
                max="1"
                step="0.01"
                value={volume}
                onChange={handleVolumeChange}
                className="w-24 h-1 bg-gray-700 rounded-full appearance-none cursor-pointer"
              />
              <button onClick={() => setShowQueue(!showQueue)}>
                {showQueue ? (
                  <ChevronDown className="w-5 h-5 text-gray-400" />
                ) : (
                  <ChevronUp className="w-5 h-5 text-gray-400" />
                )}
              </button>
            </div>
          </div>
        </footer>
      )}
      {/* Modals */}
      {/* Create Playlist Modal */}
      {showCreatePlaylist && (
        <div className="fixed inset-0 bg-black bg-opacity-50 flex items-center justify-center z-50">
          <div className="bg-gray-800 rounded-lg p-6 w-96">
            <h2 className="text-2xl font-bold mb-4">Create Playlist</h2>
            <input
              type="text"
              placeholder="Playlist Name"
              value={newPlaylistName}
              onChange={(e: ChangeEvent<HTMLInputElement>) => setNewPlaylistName(e.target.value)}
              className="w-full p-2 mb-4 rounded bg-gray-700 text-white"
            />
            <div className="mb-4">
              <label htmlFor="playlist-image" className="block text-sm font-medium text-gray-400 mb-2">
                Playlist Cover Image
              </label>
              <div className="flex items-center justify-center w-full">
                <label
                  htmlFor="playlist-image"
                  className="flex flex-col items-center justify-center w-full h-64 border-2 border-gray-600 border-dashed rounded-lg cursor-pointer bg-gray-700 hover:bg-gray-600"
                >
                  {newPlaylistImage ? (
                    <img
                      src={newPlaylistImage}
                      alt="Playlist Cover"
                      className="w-full h-full object-cover rounded-lg"
                    />
                  ) : (
                    <div className="flex flex-col items-center justify-center pt-5 pb-6">
                      <svg
                        className="w-8 h-8 mb-4 text-gray-400"
                        aria-hidden="true"
                        xmlns="http://www.w3.org/2000/svg"
                        fill="none"
                        viewBox="0 0 20 16"
                      >
                        <path
                          stroke="currentColor"
                          strokeLinecap="round"
                          strokeLinejoin="round"
                          strokeWidth="2"
                          d="M13 13h3a3 3 0 0 0 0-6h-.025A5.56 5.56 0 0 0 16 6.5 5.5 5.5 0 0 0 5.207 5.021C5.137 5.017 5.071 5 5 5a4 4 0 0 0 0 8h2.167M10 15V6m0 0L8 8m2-2 2 2"
                        />
                      </svg>
                      <p className="mb-2 text-sm text-gray-400">
                        <span className="font-semibold">Click to upload</span> or drag and drop
                      </p>
                      <p className="text-xs text-gray-400">SVG, PNG, JPG or GIF (MAX. 800x400px)</p>
                    </div>
                  )}
                  <input
                    id="playlist-image"
                    type="file"
                    className="hidden"
                    onChange={handleImageUpload}
                    accept="image/*"
                  />
                </label>
              </div>
            </div>
            <button
              className="w-full px-4 py-2 bg-green-500 text-white rounded hover:bg-green-600 mb-4"
              onClick={() => setShowSearchInPlaylistCreation(true)}
            >
              Add Songs
            </button>
            <div className="flex justify-end space-x-2">
              <button
                className="px-4 py-2 bg-gray-600 rounded hover:bg-gray-500"
                onClick={() => setShowCreatePlaylist(false)}
              >
                Cancel
              </button>
              <button className="px-4 py-2 bg-green-500 rounded hover:bg-green-600" onClick={createPlaylist}>
                Create
              </button>
            </div>
          </div>
        </div>
      )}
      {/* Add Songs to Playlist Modal */}
      {showSearchInPlaylistCreation && (
        <div className="fixed inset-0 bg-black bg-opacity-50 flex items-center justify-center z-50">
          <div className="bg-gray-800 rounded-lg p-6 w-[480px] max-h-[80vh] overflow-y-auto">
            <h2 className="text-2xl font-bold mb-4">Add Songs to Playlist</h2>
            <input
              type="text"
              placeholder="Search for songs..."
              value={searchQuery}
              onChange={(e: ChangeEvent<HTMLInputElement>) => setSearchQuery(e.target.value)}
              className="w-full p-2 mb-4 rounded bg-gray-700 text-white"
            />
            <div className="space-y-2 mb-4 max-h-[50vh] overflow-y-auto">
              {searchResults.map((track) => (
                <TrackItem key={track.id} track={track} inPlaylistCreation={true} />
              ))}
            </div>
            <div className="flex justify-between items-center mt-4">
              <p className="text-sm text-gray-400">{selectedTracksForNewPlaylist.length} songs selected</p>
              <div className="flex space-x-2">
                <button
                  className="px-4 py-2 bg-gray-600 rounded hover:bg-gray-500"
                  onClick={() => setShowSearchInPlaylistCreation(false)}
                >
                  Cancel
                </button>
                <button
                  className="px-4 py-2 bg-green-500 rounded hover:bg-green-600"
                  onClick={() => setShowSearchInPlaylistCreation(false)}
                >
                  Add Selected
                </button>
              </div>
            </div>
          </div>
        </div>
      )}
      {/* Add to Playlist Modal */}
      {showAddToPlaylistModal && (
        <div className="fixed inset-0 bg-black bg-opacity-50 flex items-center justify-center z-50">
          <div className="bg-gray-800 rounded-lg p-6 w-96">
            <h2 className="text-2xl font-bold mb-4">Add to Playlist</h2>
            {playlists.length === 1 ? (
              <div>
                <p className="mb-4">You don&apos;t have any playlists yet. Would you like to create one?</p>
                <button
                  className="w-full px-4 py-2 bg-green-500 text-white rounded hover:bg-green-600"
                  onClick={() => {
                    setShowAddToPlaylistModal(false);
                    setShowCreatePlaylist(true);
                  }}
                >
                  Create Playlist
                </button>
              </div>
            ) : (
              <>
                <div className="space-y-2 mb-4">
                  {playlists.map((playlist, index) => (
                    <div
                      key={index}
                      className={`flex items-center space-x-3 bg-gray-700 bg-opacity-30 rounded-md p-2 cursor-pointer ${
                        selectedPlaylistForAdd === playlist.name ? 'border-2 border-green-500' : ''
                      }`}
                      onClick={() => setSelectedPlaylistForAdd(playlist.name)}
                    >
                      <img src={playlist.image} alt={playlist.name} className="w-10 h-10 rounded-md" />
                      <p>{playlist.name}</p>
                    </div>
                  ))}
                </div>
                <div className="flex justify-end space-x-2">
                  <button
                    className="px-4 py-2 bg-gray-600 rounded hover:bg-gray-500"
                    onClick={() => setShowAddToPlaylistModal(false)}
                  >
                    Cancel
                  </button>
                  <button
                    className="px-4 py-2 bg-green-500 rounded hover:bg-green-600"
                    onClick={handleAddToPlaylist}
                  >
                    Add
                  </button>
                </div>
              </>
            )}
          </div>
        </div>
      )}
    </div>
  );
  
}<|MERGE_RESOLUTION|>--- conflicted
+++ resolved
@@ -1321,127 +1321,23 @@
             </section>
           ) : view === 'library' ? (
             <section>
-<<<<<<< HEAD
-              <div className="flex justify-between items-center mb-4">
-                <h2 className="text-2xl font-bold">Your Library</h2>
-                <button
-                  className="p-2 rounded-full hover:bg-white/10"
-                  onClick={() => setShowCreatePlaylist(true)}
-                >
-                  <Plus className="w-6 h-6 text-white" />
-                </button>
-              </div>
+              <h2 className="text-2xl font-bold mb-4">Your Library</h2>
               <div className="grid grid-cols-2 gap-4">
-              {playlists.map((playlist) => (
+                {playlists.map((playlist) => (
                   <div
                     key={playlist.name}
                     className="bg-gray-800 bg-opacity-40 rounded-lg p-4 flex items-center cursor-pointer"
                     onClick={() => openPlaylist(playlist)}
-=======
-            <div className="flex justify-between items-center mb-4">
-              <h2 className="text-2xl font-bold">Your Library</h2>
-              <div className="flex space-x-2">
-              <button
-                className="bg-gray-700 text-white rounded-full p-2 hover:bg-gray-600"
-                onClick={() => setShowCreatePlaylist(true)}
-              >
-                <Plus className="w-6 h-6" />
-              </button>
-                <button
-                className="bg-gray-700 text-white rounded-full p-2 hover:bg-gray-600"
-                onClick={() => {
-                const sortedPlaylists = [...playlists].sort((a, b) => a.name.localeCompare(b.name));
-                setPlaylists(sortedPlaylists);
-                localStorage.setItem('playlists', JSON.stringify(sortedPlaylists));
-                }}
-                >
-                &#x21C4;
-                </button>
-              </div>
-            </div>
-            <div className="grid grid-cols-1 gap-2">
-              {playlists.map((playlist) => (
-              <div
-                key={playlist.name}
-                className="bg-gray-900 rounded-lg p-2 flex items-center cursor-pointer relative"
-                onClick={() => openPlaylist(playlist)}
-                draggable
-                onDragStart={(e) => {
-                e.dataTransfer.setData('text/plain', playlist.name);
-                }}
-                onDrop={(e) => {
-                e.preventDefault();
-                const draggedPlaylistName = e.dataTransfer.getData('text/plain');
-                const draggedPlaylist = playlists.find((p) => p.name === draggedPlaylistName);
-                if (draggedPlaylist) {
-                  const updatedPlaylists = playlists.filter((p) => p.name !== draggedPlaylistName);
-                  updatedPlaylists.splice(playlists.indexOf(playlist), 0, draggedPlaylist);
-                  setPlaylists(updatedPlaylists);
-                  localStorage.setItem('playlists', JSON.stringify(updatedPlaylists));
-                }
-                }}
-                onDragOver={(e) => e.preventDefault()}
-              >
-                <img
-                src={playlist.image}
-                alt={playlist.name}
-                className="w-12 h-12 rounded mr-3"
-                />
-                <span className="font-medium text-sm">{playlist.name}</span>
-                {playlist.pinned && (
-                    <svg className="w-6 h-6 text-green-500 ml-2" fill="currentColor" viewBox="0 0 20 20">
-                    <path d="M16.707 5.293a1 1 0 00-1.414 0L9 11.586 6.707 9.293a1 1 0 00-1.414 1.414l3 3a1 1 0 001.414 0l7-7a1 1 0 000-1.414z" />
-                    </svg>
-                )}
-                {playlist.downloaded && (
-                  <Download className="w-6 h-6 text-green-500 ml-2" />
-                )}
-                <button
-                className="ml-auto bg-transparent rounded-full p-2 hover:bg-gray-600"
-                onClick={(e) => {
-                  e.stopPropagation();
-                  setContextMenuPlaylist(playlist);
-                  setShowContextMenu(true);
-                }}
-                >
-                <svg className="w-5 h-5 text-white" fill="currentColor" viewBox="0 0 20 20">
-                  <path d="M6 10a2 2 0 110-4 2 2 0 010 4zm4 0a2 2 0 110-4 2 2 0 010 4zm4 0a2 2 0 110-4 2 2 0 010 4z" />
-                </svg>
-                </button>
-                {showContextMenu && contextMenuPlaylist && contextMenuPlaylist === playlist && (
-                <div className="absolute right-0 mt-2 w-40 bg-gray-900 rounded-lg shadow-xl z-10 border border-gray-700">
-                  <button
-                  className="flex items-center px-4 py-2 text-sm text-gray-300 hover:bg-gray-700 w-full text-left"
-                  onClick={() => {
-                    const updatedPlaylists = playlists.map((p) =>
-                    p.name === playlist.name ? { ...p, pinned: !p.pinned } : p
-                    );
-                    setPlaylists(updatedPlaylists);
-                    localStorage.setItem('playlists', JSON.stringify(updatedPlaylists));
-                    setShowContextMenu(false);
-                  }}
->>>>>>> 116ed586
                   >
-                  {playlist.pinned ? 'Unpin' : 'Pin'}
-                  </button>
-                  <button
-                  className="flex items-center px-4 py-2 text-sm text-gray-300 hover:bg-gray-700 w-full text-left"
-                  onClick={() => {
-                    if (confirm('Are you sure you want to delete this playlist?')) {
-                    const updatedPlaylists = playlists.filter((p) => p.name !== playlist.name);
-                    setPlaylists(updatedPlaylists);
-                    localStorage.setItem('playlists', JSON.stringify(updatedPlaylists));
-                    }
-                    setShowContextMenu(false);
-                  }}
-                  >
-                  Delete
-                  </button>
-                </div>
-                )}
-              </div>
-              ))}
-            </div>
+                    <img
+                      src={playlist.image}
+                      alt={playlist.name}
+                      className="w-12 h-12 rounded mr-3"
+                    />
+                    <span className="font-medium text-sm">{playlist.name}</span>
+                  </div>
+                ))}
+              </div>
             </section>
           ) :
           
